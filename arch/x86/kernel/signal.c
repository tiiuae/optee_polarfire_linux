--- conflicted
+++ resolved
@@ -187,7 +187,6 @@
 /*
  * Set up a signal frame.
  */
-<<<<<<< HEAD
 
 /*
  * Determine which stack to use..
@@ -212,31 +211,27 @@
 {
 	/* Default to using normal stack */
 	unsigned long sp = regs->sp;
+	int onsigstack = on_sig_stack(sp);
 
 #ifdef CONFIG_X86_64
 	/* redzone */
 	sp -= 128;
 #endif /* CONFIG_X86_64 */
 
-	/*
-	 * If we are on the alternate signal stack and would overflow it, don't.
-	 * Return an always-bogus address instead so we will die with SIGSEGV.
-	 */
-	if (on_sig_stack(sp) && !likely(on_sig_stack(sp - frame_size)))
-		return (void __user *) -1L;
-
-	/* This is the X/Open sanctioned signal stack switching.  */
-	if (ka->sa.sa_flags & SA_ONSTACK) {
-		if (sas_ss_flags(sp) == 0)
-			sp = current->sas_ss_sp + current->sas_ss_size;
-	} else {
-#ifdef CONFIG_X86_32
-		/* This is the legacy signal stack switching. */
-		if ((regs->ss & 0xffff) != __USER_DS &&
-			!(ka->sa.sa_flags & SA_RESTORER) &&
-				ka->sa.sa_restorer)
-			sp = (unsigned long) ka->sa.sa_restorer;
-#endif /* CONFIG_X86_32 */
+	if (!onsigstack) {
+		/* This is the X/Open sanctioned signal stack switching.  */
+		if (ka->sa.sa_flags & SA_ONSTACK) {
+			if (current->sas_ss_size)
+				sp = current->sas_ss_sp + current->sas_ss_size;
+		} else {
+#ifdef CONFIG_X86_32
+			/* This is the legacy signal stack switching. */
+			if ((regs->ss & 0xffff) != __USER_DS &&
+				!(ka->sa.sa_flags & SA_RESTORER) &&
+					ka->sa.sa_restorer)
+				sp = (unsigned long) ka->sa.sa_restorer;
+#endif /* CONFIG_X86_32 */
+		}
 	}
 
 	if (used_math()) {
@@ -245,12 +240,22 @@
 		sp = round_down(sp, 64);
 #endif /* CONFIG_X86_64 */
 		*fpstate = (void __user *)sp;
-
-		if (save_i387_xstate(*fpstate) < 0)
-			return (void __user *)-1L;
-	}
-
-	return (void __user *)align_sigframe(sp - frame_size);
+	}
+
+	sp = align_sigframe(sp - frame_size);
+
+	/*
+	 * If we are on the alternate signal stack and would overflow it, don't.
+	 * Return an always-bogus address instead so we will die with SIGSEGV.
+	 */
+	if (onsigstack && !likely(on_sig_stack(sp)))
+		return (void __user *)-1L;
+
+	/* save i387 state */
+	if (used_math() && save_i387_xstate(*fpstate) < 0)
+		return (void __user *)-1L;
+
+	return (void __user *)sp;
 }
 
 #ifdef CONFIG_X86_32
@@ -276,102 +281,6 @@
 	0
 };
 
-=======
-
-/*
- * Determine which stack to use..
- */
-static unsigned long align_sigframe(unsigned long sp)
-{
-#ifdef CONFIG_X86_32
-	/*
-	 * Align the stack pointer according to the i386 ABI,
-	 * i.e. so that on function entry ((sp + 4) & 15) == 0.
-	 */
-	sp = ((sp + 4) & -16ul) - 4;
-#else /* !CONFIG_X86_32 */
-	sp = round_down(sp, 16) - 8;
-#endif
-	return sp;
-}
-
-static inline void __user *
-get_sigframe(struct k_sigaction *ka, struct pt_regs *regs, size_t frame_size,
-	     void __user **fpstate)
-{
-	/* Default to using normal stack */
-	unsigned long sp = regs->sp;
-	int onsigstack = on_sig_stack(sp);
-
-#ifdef CONFIG_X86_64
-	/* redzone */
-	sp -= 128;
-#endif /* CONFIG_X86_64 */
-
-	if (!onsigstack) {
-		/* This is the X/Open sanctioned signal stack switching.  */
-		if (ka->sa.sa_flags & SA_ONSTACK) {
-			if (current->sas_ss_size)
-				sp = current->sas_ss_sp + current->sas_ss_size;
-		} else {
-#ifdef CONFIG_X86_32
-			/* This is the legacy signal stack switching. */
-			if ((regs->ss & 0xffff) != __USER_DS &&
-				!(ka->sa.sa_flags & SA_RESTORER) &&
-					ka->sa.sa_restorer)
-				sp = (unsigned long) ka->sa.sa_restorer;
-#endif /* CONFIG_X86_32 */
-		}
-	}
-
-	if (used_math()) {
-		sp -= sig_xstate_size;
-#ifdef CONFIG_X86_64
-		sp = round_down(sp, 64);
-#endif /* CONFIG_X86_64 */
-		*fpstate = (void __user *)sp;
-	}
-
-	sp = align_sigframe(sp - frame_size);
-
-	/*
-	 * If we are on the alternate signal stack and would overflow it, don't.
-	 * Return an always-bogus address instead so we will die with SIGSEGV.
-	 */
-	if (onsigstack && !likely(on_sig_stack(sp)))
-		return (void __user *)-1L;
-
-	/* save i387 state */
-	if (used_math() && save_i387_xstate(*fpstate) < 0)
-		return (void __user *)-1L;
-
-	return (void __user *)sp;
-}
-
-#ifdef CONFIG_X86_32
-static const struct {
-	u16 poplmovl;
-	u32 val;
-	u16 int80;
-} __attribute__((packed)) retcode = {
-	0xb858,		/* popl %eax; movl $..., %eax */
-	__NR_sigreturn,
-	0x80cd,		/* int $0x80 */
-};
-
-static const struct {
-	u8  movl;
-	u32 val;
-	u16 int80;
-	u8  pad;
-} __attribute__((packed)) rt_retcode = {
-	0xb8,		/* movl $..., %eax */
-	__NR_rt_sigreturn,
-	0x80cd,		/* int $0x80 */
-	0
-};
-
->>>>>>> 0221c81b
 static int
 __setup_frame(int sig, struct k_sigaction *ka, sigset_t *set,
 	      struct pt_regs *regs)
