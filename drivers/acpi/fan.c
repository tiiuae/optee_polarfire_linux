--- conflicted
+++ resolved
@@ -53,15 +53,10 @@
 };
 MODULE_DEVICE_TABLE(acpi, fan_device_ids);
 
-<<<<<<< HEAD
-static int acpi_fan_suspend(struct device *dev);
-static int acpi_fan_resume(struct device *dev);
-=======
 #ifdef CONFIG_PM_SLEEP
 static int acpi_fan_suspend(struct device *dev);
 static int acpi_fan_resume(struct device *dev);
 #endif
->>>>>>> 985b11fa
 static SIMPLE_DEV_PM_OPS(acpi_fan_pm, acpi_fan_suspend, acpi_fan_resume);
 
 static struct acpi_driver acpi_fan_driver = {
@@ -191,10 +186,7 @@
 	return 0;
 }
 
-<<<<<<< HEAD
-=======
 #ifdef CONFIG_PM_SLEEP
->>>>>>> 985b11fa
 static int acpi_fan_suspend(struct device *dev)
 {
 	if (!dev)
