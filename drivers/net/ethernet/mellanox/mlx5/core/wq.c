--- conflicted
+++ resolved
@@ -138,25 +138,16 @@
 		      void *qpc, struct mlx5_wq_qp *wq,
 		      struct mlx5_wq_ctrl *wq_ctrl)
 {
-<<<<<<< HEAD
-	u32 sq_strides_offset;
-=======
 	u16 sq_strides_offset;
 	u32 rq_pg_remainder;
->>>>>>> f9885ef8
 	int err;
 
 	mlx5_fill_fbc(MLX5_GET(qpc, qpc, log_rq_stride) + 4,
 		      MLX5_GET(qpc, qpc, log_rq_size),
 		      &wq->rq.fbc);
 
-<<<<<<< HEAD
-	sq_strides_offset =
-		((wq->rq.fbc.frag_sz_m1 + 1) % PAGE_SIZE) / MLX5_SEND_WQE_BB;
-=======
 	rq_pg_remainder   = mlx5_wq_cyc_get_byte_size(&wq->rq) % PAGE_SIZE;
 	sq_strides_offset = rq_pg_remainder / MLX5_SEND_WQE_BB;
->>>>>>> f9885ef8
 
 	mlx5_fill_fbc_offset(ilog2(MLX5_SEND_WQE_BB),
 			     MLX5_GET(qpc, qpc, log_sq_size),
