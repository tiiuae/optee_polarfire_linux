/* i915_irq.c -- IRQ support for the I915 -*- linux-c -*-
 */
/*
 * Copyright 2003 Tungsten Graphics, Inc., Cedar Park, Texas.
 * All Rights Reserved.
 *
 * Permission is hereby granted, free of charge, to any person obtaining a
 * copy of this software and associated documentation files (the
 * "Software"), to deal in the Software without restriction, including
 * without limitation the rights to use, copy, modify, merge, publish,
 * distribute, sub license, and/or sell copies of the Software, and to
 * permit persons to whom the Software is furnished to do so, subject to
 * the following conditions:
 *
 * The above copyright notice and this permission notice (including the
 * next paragraph) shall be included in all copies or substantial portions
 * of the Software.
 *
 * THE SOFTWARE IS PROVIDED "AS IS", WITHOUT WARRANTY OF ANY KIND, EXPRESS
 * OR IMPLIED, INCLUDING BUT NOT LIMITED TO THE WARRANTIES OF
 * MERCHANTABILITY, FITNESS FOR A PARTICULAR PURPOSE AND NON-INFRINGEMENT.
 * IN NO EVENT SHALL TUNGSTEN GRAPHICS AND/OR ITS SUPPLIERS BE LIABLE FOR
 * ANY CLAIM, DAMAGES OR OTHER LIABILITY, WHETHER IN AN ACTION OF CONTRACT,
 * TORT OR OTHERWISE, ARISING FROM, OUT OF OR IN CONNECTION WITH THE
 * SOFTWARE OR THE USE OR OTHER DEALINGS IN THE SOFTWARE.
 *
 */

#define pr_fmt(fmt) KBUILD_MODNAME ": " fmt

#include <linux/sysrq.h>
#include <linux/slab.h>
#include <drm/drmP.h>
#include <drm/i915_drm.h>
#include "i915_drv.h"
#include "i915_trace.h"
#include "intel_drv.h"

static const u32 hpd_ibx[] = {
	[HPD_CRT] = SDE_CRT_HOTPLUG,
	[HPD_SDVO_B] = SDE_SDVOB_HOTPLUG,
	[HPD_PORT_B] = SDE_PORTB_HOTPLUG,
	[HPD_PORT_C] = SDE_PORTC_HOTPLUG,
	[HPD_PORT_D] = SDE_PORTD_HOTPLUG
};

static const u32 hpd_cpt[] = {
	[HPD_CRT] = SDE_CRT_HOTPLUG_CPT,
	[HPD_SDVO_B] = SDE_SDVOB_HOTPLUG_CPT,
	[HPD_PORT_B] = SDE_PORTB_HOTPLUG_CPT,
	[HPD_PORT_C] = SDE_PORTC_HOTPLUG_CPT,
	[HPD_PORT_D] = SDE_PORTD_HOTPLUG_CPT
};

static const u32 hpd_mask_i915[] = {
	[HPD_CRT] = CRT_HOTPLUG_INT_EN,
	[HPD_SDVO_B] = SDVOB_HOTPLUG_INT_EN,
	[HPD_SDVO_C] = SDVOC_HOTPLUG_INT_EN,
	[HPD_PORT_B] = PORTB_HOTPLUG_INT_EN,
	[HPD_PORT_C] = PORTC_HOTPLUG_INT_EN,
	[HPD_PORT_D] = PORTD_HOTPLUG_INT_EN
};

static const u32 hpd_status_gen4[] = {
	[HPD_CRT] = CRT_HOTPLUG_INT_STATUS,
	[HPD_SDVO_B] = SDVOB_HOTPLUG_INT_STATUS_G4X,
	[HPD_SDVO_C] = SDVOC_HOTPLUG_INT_STATUS_G4X,
	[HPD_PORT_B] = PORTB_HOTPLUG_INT_STATUS,
	[HPD_PORT_C] = PORTC_HOTPLUG_INT_STATUS,
	[HPD_PORT_D] = PORTD_HOTPLUG_INT_STATUS
};

static const u32 hpd_status_i965[] = {
	 [HPD_CRT] = CRT_HOTPLUG_INT_STATUS,
	 [HPD_SDVO_B] = SDVOB_HOTPLUG_INT_STATUS_I965,
	 [HPD_SDVO_C] = SDVOC_HOTPLUG_INT_STATUS_I965,
	 [HPD_PORT_B] = PORTB_HOTPLUG_INT_STATUS,
	 [HPD_PORT_C] = PORTC_HOTPLUG_INT_STATUS,
	 [HPD_PORT_D] = PORTD_HOTPLUG_INT_STATUS
};

static const u32 hpd_status_i915[] = { /* i915 and valleyview are the same */
	[HPD_CRT] = CRT_HOTPLUG_INT_STATUS,
	[HPD_SDVO_B] = SDVOB_HOTPLUG_INT_STATUS_I915,
	[HPD_SDVO_C] = SDVOC_HOTPLUG_INT_STATUS_I915,
	[HPD_PORT_B] = PORTB_HOTPLUG_INT_STATUS,
	[HPD_PORT_C] = PORTC_HOTPLUG_INT_STATUS,
	[HPD_PORT_D] = PORTD_HOTPLUG_INT_STATUS
};

static void ibx_hpd_irq_setup(struct drm_device *dev);
static void i915_hpd_irq_setup(struct drm_device *dev);

/* For display hotplug interrupt */
static void
ironlake_enable_display_irq(drm_i915_private_t *dev_priv, u32 mask)
{
	if ((dev_priv->irq_mask & mask) != 0) {
		dev_priv->irq_mask &= ~mask;
		I915_WRITE(DEIMR, dev_priv->irq_mask);
		POSTING_READ(DEIMR);
	}
}

static void
ironlake_disable_display_irq(drm_i915_private_t *dev_priv, u32 mask)
{
	if ((dev_priv->irq_mask & mask) != mask) {
		dev_priv->irq_mask |= mask;
		I915_WRITE(DEIMR, dev_priv->irq_mask);
		POSTING_READ(DEIMR);
	}
}

void
i915_enable_pipestat(drm_i915_private_t *dev_priv, int pipe, u32 mask)
{
	u32 reg = PIPESTAT(pipe);
	u32 pipestat = I915_READ(reg) & 0x7fff0000;

	if ((pipestat & mask) == mask)
		return;

	/* Enable the interrupt, clear any pending status */
	pipestat |= mask | (mask >> 16);
	I915_WRITE(reg, pipestat);
	POSTING_READ(reg);
}

void
i915_disable_pipestat(drm_i915_private_t *dev_priv, int pipe, u32 mask)
{
	u32 reg = PIPESTAT(pipe);
	u32 pipestat = I915_READ(reg) & 0x7fff0000;

	if ((pipestat & mask) == 0)
		return;

	pipestat &= ~mask;
	I915_WRITE(reg, pipestat);
	POSTING_READ(reg);
}

/**
 * intel_enable_asle - enable ASLE interrupt for OpRegion
 */
void intel_enable_asle(struct drm_device *dev)
{
	drm_i915_private_t *dev_priv = dev->dev_private;
	unsigned long irqflags;

	/* FIXME: opregion/asle for VLV */
	if (IS_VALLEYVIEW(dev))
		return;

	spin_lock_irqsave(&dev_priv->irq_lock, irqflags);

	if (HAS_PCH_SPLIT(dev))
		ironlake_enable_display_irq(dev_priv, DE_GSE);
	else {
		i915_enable_pipestat(dev_priv, 1,
				     PIPE_LEGACY_BLC_EVENT_ENABLE);
		if (INTEL_INFO(dev)->gen >= 4)
			i915_enable_pipestat(dev_priv, 0,
					     PIPE_LEGACY_BLC_EVENT_ENABLE);
	}

	spin_unlock_irqrestore(&dev_priv->irq_lock, irqflags);
}

/**
 * i915_pipe_enabled - check if a pipe is enabled
 * @dev: DRM device
 * @pipe: pipe to check
 *
 * Reading certain registers when the pipe is disabled can hang the chip.
 * Use this routine to make sure the PLL is running and the pipe is active
 * before reading such registers if unsure.
 */
static int
i915_pipe_enabled(struct drm_device *dev, int pipe)
{
	drm_i915_private_t *dev_priv = (drm_i915_private_t *) dev->dev_private;
	enum transcoder cpu_transcoder = intel_pipe_to_cpu_transcoder(dev_priv,
								      pipe);

	return I915_READ(PIPECONF(cpu_transcoder)) & PIPECONF_ENABLE;
}

/* Called from drm generic code, passed a 'crtc', which
 * we use as a pipe index
 */
static u32 i915_get_vblank_counter(struct drm_device *dev, int pipe)
{
	drm_i915_private_t *dev_priv = (drm_i915_private_t *) dev->dev_private;
	unsigned long high_frame;
	unsigned long low_frame;
	u32 high1, high2, low;

	if (!i915_pipe_enabled(dev, pipe)) {
		DRM_DEBUG_DRIVER("trying to get vblank count for disabled "
				"pipe %c\n", pipe_name(pipe));
		return 0;
	}

	high_frame = PIPEFRAME(pipe);
	low_frame = PIPEFRAMEPIXEL(pipe);

	/*
	 * High & low register fields aren't synchronized, so make sure
	 * we get a low value that's stable across two reads of the high
	 * register.
	 */
	do {
		high1 = I915_READ(high_frame) & PIPE_FRAME_HIGH_MASK;
		low   = I915_READ(low_frame)  & PIPE_FRAME_LOW_MASK;
		high2 = I915_READ(high_frame) & PIPE_FRAME_HIGH_MASK;
	} while (high1 != high2);

	high1 >>= PIPE_FRAME_HIGH_SHIFT;
	low >>= PIPE_FRAME_LOW_SHIFT;
	return (high1 << 8) | low;
}

static u32 gm45_get_vblank_counter(struct drm_device *dev, int pipe)
{
	drm_i915_private_t *dev_priv = (drm_i915_private_t *) dev->dev_private;
	int reg = PIPE_FRMCOUNT_GM45(pipe);

	if (!i915_pipe_enabled(dev, pipe)) {
		DRM_DEBUG_DRIVER("trying to get vblank count for disabled "
				 "pipe %c\n", pipe_name(pipe));
		return 0;
	}

	return I915_READ(reg);
}

static int i915_get_crtc_scanoutpos(struct drm_device *dev, int pipe,
			     int *vpos, int *hpos)
{
	drm_i915_private_t *dev_priv = (drm_i915_private_t *) dev->dev_private;
	u32 vbl = 0, position = 0;
	int vbl_start, vbl_end, htotal, vtotal;
	bool in_vbl = true;
	int ret = 0;
	enum transcoder cpu_transcoder = intel_pipe_to_cpu_transcoder(dev_priv,
								      pipe);

	if (!i915_pipe_enabled(dev, pipe)) {
		DRM_DEBUG_DRIVER("trying to get scanoutpos for disabled "
				 "pipe %c\n", pipe_name(pipe));
		return 0;
	}

	/* Get vtotal. */
	vtotal = 1 + ((I915_READ(VTOTAL(cpu_transcoder)) >> 16) & 0x1fff);

	if (INTEL_INFO(dev)->gen >= 4) {
		/* No obvious pixelcount register. Only query vertical
		 * scanout position from Display scan line register.
		 */
		position = I915_READ(PIPEDSL(pipe));

		/* Decode into vertical scanout position. Don't have
		 * horizontal scanout position.
		 */
		*vpos = position & 0x1fff;
		*hpos = 0;
	} else {
		/* Have access to pixelcount since start of frame.
		 * We can split this into vertical and horizontal
		 * scanout position.
		 */
		position = (I915_READ(PIPEFRAMEPIXEL(pipe)) & PIPE_PIXEL_MASK) >> PIPE_PIXEL_SHIFT;

		htotal = 1 + ((I915_READ(HTOTAL(cpu_transcoder)) >> 16) & 0x1fff);
		*vpos = position / htotal;
		*hpos = position - (*vpos * htotal);
	}

	/* Query vblank area. */
	vbl = I915_READ(VBLANK(cpu_transcoder));

	/* Test position against vblank region. */
	vbl_start = vbl & 0x1fff;
	vbl_end = (vbl >> 16) & 0x1fff;

	if ((*vpos < vbl_start) || (*vpos > vbl_end))
		in_vbl = false;

	/* Inside "upper part" of vblank area? Apply corrective offset: */
	if (in_vbl && (*vpos >= vbl_start))
		*vpos = *vpos - vtotal;

	/* Readouts valid? */
	if (vbl > 0)
		ret |= DRM_SCANOUTPOS_VALID | DRM_SCANOUTPOS_ACCURATE;

	/* In vblank? */
	if (in_vbl)
		ret |= DRM_SCANOUTPOS_INVBL;

	return ret;
}

static int i915_get_vblank_timestamp(struct drm_device *dev, int pipe,
			      int *max_error,
			      struct timeval *vblank_time,
			      unsigned flags)
{
	struct drm_crtc *crtc;

	if (pipe < 0 || pipe >= INTEL_INFO(dev)->num_pipes) {
		DRM_ERROR("Invalid crtc %d\n", pipe);
		return -EINVAL;
	}

	/* Get drm_crtc to timestamp: */
	crtc = intel_get_crtc_for_pipe(dev, pipe);
	if (crtc == NULL) {
		DRM_ERROR("Invalid crtc %d\n", pipe);
		return -EINVAL;
	}

	if (!crtc->enabled) {
		DRM_DEBUG_KMS("crtc %d is disabled\n", pipe);
		return -EBUSY;
	}

	/* Helper routine in DRM core does all the work: */
	return drm_calc_vbltimestamp_from_scanoutpos(dev, pipe, max_error,
						     vblank_time, flags,
						     crtc);
}

/*
 * Handle hotplug events outside the interrupt handler proper.
 */
#define I915_REENABLE_HOTPLUG_DELAY (2*60*1000)

static void i915_hotplug_work_func(struct work_struct *work)
{
	drm_i915_private_t *dev_priv = container_of(work, drm_i915_private_t,
						    hotplug_work);
	struct drm_device *dev = dev_priv->dev;
	struct drm_mode_config *mode_config = &dev->mode_config;
	struct intel_connector *intel_connector;
	struct intel_encoder *intel_encoder;
	struct drm_connector *connector;
	unsigned long irqflags;
	bool hpd_disabled = false;

	/* HPD irq before everything is fully set up. */
	if (!dev_priv->enable_hotplug_processing)
		return;

	mutex_lock(&mode_config->mutex);
	DRM_DEBUG_KMS("running encoder hotplug functions\n");

	spin_lock_irqsave(&dev_priv->irq_lock, irqflags);
	list_for_each_entry(connector, &mode_config->connector_list, head) {
		intel_connector = to_intel_connector(connector);
		intel_encoder = intel_connector->encoder;
		if (intel_encoder->hpd_pin > HPD_NONE &&
		    dev_priv->hpd_stats[intel_encoder->hpd_pin].hpd_mark == HPD_MARK_DISABLED &&
		    connector->polled == DRM_CONNECTOR_POLL_HPD) {
			DRM_INFO("HPD interrupt storm detected on connector %s: "
				 "switching from hotplug detection to polling\n",
				drm_get_connector_name(connector));
			dev_priv->hpd_stats[intel_encoder->hpd_pin].hpd_mark = HPD_DISABLED;
			connector->polled = DRM_CONNECTOR_POLL_CONNECT
				| DRM_CONNECTOR_POLL_DISCONNECT;
			hpd_disabled = true;
		}
	}
	 /* if there were no outputs to poll, poll was disabled,
	  * therefore make sure it's enabled when disabling HPD on
	  * some connectors */
	if (hpd_disabled) {
		drm_kms_helper_poll_enable(dev);
		mod_timer(&dev_priv->hotplug_reenable_timer,
			  jiffies + msecs_to_jiffies(I915_REENABLE_HOTPLUG_DELAY));
	}

	spin_unlock_irqrestore(&dev_priv->irq_lock, irqflags);

	list_for_each_entry(intel_encoder, &mode_config->encoder_list, base.head)
		if (intel_encoder->hot_plug)
			intel_encoder->hot_plug(intel_encoder);

	mutex_unlock(&mode_config->mutex);

	/* Just fire off a uevent and let userspace tell us what to do */
	drm_helper_hpd_irq_event(dev);
}

static void ironlake_handle_rps_change(struct drm_device *dev)
{
	drm_i915_private_t *dev_priv = dev->dev_private;
	u32 busy_up, busy_down, max_avg, min_avg;
	u8 new_delay;
	unsigned long flags;

	spin_lock_irqsave(&mchdev_lock, flags);

	I915_WRITE16(MEMINTRSTS, I915_READ(MEMINTRSTS));

	new_delay = dev_priv->ips.cur_delay;

	I915_WRITE16(MEMINTRSTS, MEMINT_EVAL_CHG);
	busy_up = I915_READ(RCPREVBSYTUPAVG);
	busy_down = I915_READ(RCPREVBSYTDNAVG);
	max_avg = I915_READ(RCBMAXAVG);
	min_avg = I915_READ(RCBMINAVG);

	/* Handle RCS change request from hw */
	if (busy_up > max_avg) {
		if (dev_priv->ips.cur_delay != dev_priv->ips.max_delay)
			new_delay = dev_priv->ips.cur_delay - 1;
		if (new_delay < dev_priv->ips.max_delay)
			new_delay = dev_priv->ips.max_delay;
	} else if (busy_down < min_avg) {
		if (dev_priv->ips.cur_delay != dev_priv->ips.min_delay)
			new_delay = dev_priv->ips.cur_delay + 1;
		if (new_delay > dev_priv->ips.min_delay)
			new_delay = dev_priv->ips.min_delay;
	}

	if (ironlake_set_drps(dev, new_delay))
		dev_priv->ips.cur_delay = new_delay;

	spin_unlock_irqrestore(&mchdev_lock, flags);

	return;
}

static void notify_ring(struct drm_device *dev,
			struct intel_ring_buffer *ring)
{
	struct drm_i915_private *dev_priv = dev->dev_private;

	if (ring->obj == NULL)
		return;

	trace_i915_gem_request_complete(ring, ring->get_seqno(ring, false));

	wake_up_all(&ring->irq_queue);
	if (i915_enable_hangcheck) {
		dev_priv->gpu_error.hangcheck_count = 0;
		mod_timer(&dev_priv->gpu_error.hangcheck_timer,
			  round_jiffies_up(jiffies + DRM_I915_HANGCHECK_JIFFIES));
	}
}

static void gen6_pm_rps_work(struct work_struct *work)
{
	drm_i915_private_t *dev_priv = container_of(work, drm_i915_private_t,
						    rps.work);
	u32 pm_iir, pm_imr;
	u8 new_delay;

	spin_lock_irq(&dev_priv->rps.lock);
	pm_iir = dev_priv->rps.pm_iir;
	dev_priv->rps.pm_iir = 0;
	pm_imr = I915_READ(GEN6_PMIMR);
	I915_WRITE(GEN6_PMIMR, 0);
	spin_unlock_irq(&dev_priv->rps.lock);

	if ((pm_iir & GEN6_PM_DEFERRED_EVENTS) == 0)
		return;

	mutex_lock(&dev_priv->rps.hw_lock);

	if (pm_iir & GEN6_PM_RP_UP_THRESHOLD)
		new_delay = dev_priv->rps.cur_delay + 1;
	else
		new_delay = dev_priv->rps.cur_delay - 1;

	/* sysfs frequency interfaces may have snuck in while servicing the
	 * interrupt
	 */
	if (!(new_delay > dev_priv->rps.max_delay ||
	      new_delay < dev_priv->rps.min_delay)) {
		gen6_set_rps(dev_priv->dev, new_delay);
	}

	mutex_unlock(&dev_priv->rps.hw_lock);
}


/**
 * ivybridge_parity_work - Workqueue called when a parity error interrupt
 * occurred.
 * @work: workqueue struct
 *
 * Doesn't actually do anything except notify userspace. As a consequence of
 * this event, userspace should try to remap the bad rows since statistically
 * it is likely the same row is more likely to go bad again.
 */
static void ivybridge_parity_work(struct work_struct *work)
{
	drm_i915_private_t *dev_priv = container_of(work, drm_i915_private_t,
						    l3_parity.error_work);
	u32 error_status, row, bank, subbank;
	char *parity_event[5];
	uint32_t misccpctl;
	unsigned long flags;

	/* We must turn off DOP level clock gating to access the L3 registers.
	 * In order to prevent a get/put style interface, acquire struct mutex
	 * any time we access those registers.
	 */
	mutex_lock(&dev_priv->dev->struct_mutex);

	misccpctl = I915_READ(GEN7_MISCCPCTL);
	I915_WRITE(GEN7_MISCCPCTL, misccpctl & ~GEN7_DOP_CLOCK_GATE_ENABLE);
	POSTING_READ(GEN7_MISCCPCTL);

	error_status = I915_READ(GEN7_L3CDERRST1);
	row = GEN7_PARITY_ERROR_ROW(error_status);
	bank = GEN7_PARITY_ERROR_BANK(error_status);
	subbank = GEN7_PARITY_ERROR_SUBBANK(error_status);

	I915_WRITE(GEN7_L3CDERRST1, GEN7_PARITY_ERROR_VALID |
				    GEN7_L3CDERRST1_ENABLE);
	POSTING_READ(GEN7_L3CDERRST1);

	I915_WRITE(GEN7_MISCCPCTL, misccpctl);

	spin_lock_irqsave(&dev_priv->irq_lock, flags);
	dev_priv->gt_irq_mask &= ~GT_GEN7_L3_PARITY_ERROR_INTERRUPT;
	I915_WRITE(GTIMR, dev_priv->gt_irq_mask);
	spin_unlock_irqrestore(&dev_priv->irq_lock, flags);

	mutex_unlock(&dev_priv->dev->struct_mutex);

	parity_event[0] = "L3_PARITY_ERROR=1";
	parity_event[1] = kasprintf(GFP_KERNEL, "ROW=%d", row);
	parity_event[2] = kasprintf(GFP_KERNEL, "BANK=%d", bank);
	parity_event[3] = kasprintf(GFP_KERNEL, "SUBBANK=%d", subbank);
	parity_event[4] = NULL;

	kobject_uevent_env(&dev_priv->dev->primary->kdev.kobj,
			   KOBJ_CHANGE, parity_event);

	DRM_DEBUG("Parity error: Row = %d, Bank = %d, Sub bank = %d.\n",
		  row, bank, subbank);

	kfree(parity_event[3]);
	kfree(parity_event[2]);
	kfree(parity_event[1]);
}

static void ivybridge_handle_parity_error(struct drm_device *dev)
{
	drm_i915_private_t *dev_priv = (drm_i915_private_t *) dev->dev_private;
	unsigned long flags;

	if (!HAS_L3_GPU_CACHE(dev))
		return;

	spin_lock_irqsave(&dev_priv->irq_lock, flags);
	dev_priv->gt_irq_mask |= GT_GEN7_L3_PARITY_ERROR_INTERRUPT;
	I915_WRITE(GTIMR, dev_priv->gt_irq_mask);
	spin_unlock_irqrestore(&dev_priv->irq_lock, flags);

	queue_work(dev_priv->wq, &dev_priv->l3_parity.error_work);
}

static void snb_gt_irq_handler(struct drm_device *dev,
			       struct drm_i915_private *dev_priv,
			       u32 gt_iir)
{

	if (gt_iir & (GEN6_RENDER_USER_INTERRUPT |
		      GEN6_RENDER_PIPE_CONTROL_NOTIFY_INTERRUPT))
		notify_ring(dev, &dev_priv->ring[RCS]);
	if (gt_iir & GEN6_BSD_USER_INTERRUPT)
		notify_ring(dev, &dev_priv->ring[VCS]);
	if (gt_iir & GEN6_BLITTER_USER_INTERRUPT)
		notify_ring(dev, &dev_priv->ring[BCS]);

	if (gt_iir & (GT_GEN6_BLT_CS_ERROR_INTERRUPT |
		      GT_GEN6_BSD_CS_ERROR_INTERRUPT |
		      GT_RENDER_CS_ERROR_INTERRUPT)) {
		DRM_ERROR("GT error interrupt 0x%08x\n", gt_iir);
		i915_handle_error(dev, false);
	}

	if (gt_iir & GT_GEN7_L3_PARITY_ERROR_INTERRUPT)
		ivybridge_handle_parity_error(dev);
}

static void gen6_queue_rps_work(struct drm_i915_private *dev_priv,
				u32 pm_iir)
{
	unsigned long flags;

	/*
	 * IIR bits should never already be set because IMR should
	 * prevent an interrupt from being shown in IIR. The warning
	 * displays a case where we've unsafely cleared
	 * dev_priv->rps.pm_iir. Although missing an interrupt of the same
	 * type is not a problem, it displays a problem in the logic.
	 *
	 * The mask bit in IMR is cleared by dev_priv->rps.work.
	 */

	spin_lock_irqsave(&dev_priv->rps.lock, flags);
	dev_priv->rps.pm_iir |= pm_iir;
	I915_WRITE(GEN6_PMIMR, dev_priv->rps.pm_iir);
	POSTING_READ(GEN6_PMIMR);
	spin_unlock_irqrestore(&dev_priv->rps.lock, flags);

	queue_work(dev_priv->wq, &dev_priv->rps.work);
}

#define HPD_STORM_DETECT_PERIOD 1000
#define HPD_STORM_THRESHOLD 5

static inline bool hotplug_irq_storm_detect(struct drm_device *dev,
					    u32 hotplug_trigger,
					    const u32 *hpd)
{
	drm_i915_private_t *dev_priv = dev->dev_private;
	unsigned long irqflags;
	int i;
	bool ret = false;

	spin_lock_irqsave(&dev_priv->irq_lock, irqflags);

	for (i = 1; i < HPD_NUM_PINS; i++) {

		if (!(hpd[i] & hotplug_trigger) ||
		    dev_priv->hpd_stats[i].hpd_mark != HPD_ENABLED)
			continue;

		if (!time_in_range(jiffies, dev_priv->hpd_stats[i].hpd_last_jiffies,
				   dev_priv->hpd_stats[i].hpd_last_jiffies
				   + msecs_to_jiffies(HPD_STORM_DETECT_PERIOD))) {
			dev_priv->hpd_stats[i].hpd_last_jiffies = jiffies;
			dev_priv->hpd_stats[i].hpd_cnt = 0;
		} else if (dev_priv->hpd_stats[i].hpd_cnt > HPD_STORM_THRESHOLD) {
			dev_priv->hpd_stats[i].hpd_mark = HPD_MARK_DISABLED;
			DRM_DEBUG_KMS("HPD interrupt storm detected on PIN %d\n", i);
			ret = true;
		} else {
			dev_priv->hpd_stats[i].hpd_cnt++;
		}
	}

	spin_unlock_irqrestore(&dev_priv->irq_lock, irqflags);

	return ret;
}

static void gmbus_irq_handler(struct drm_device *dev)
{
	struct drm_i915_private *dev_priv = (drm_i915_private_t *) dev->dev_private;

	wake_up_all(&dev_priv->gmbus_wait_queue);
}

static void dp_aux_irq_handler(struct drm_device *dev)
{
	struct drm_i915_private *dev_priv = (drm_i915_private_t *) dev->dev_private;

	wake_up_all(&dev_priv->gmbus_wait_queue);
}

static irqreturn_t valleyview_irq_handler(int irq, void *arg)
{
	struct drm_device *dev = (struct drm_device *) arg;
	drm_i915_private_t *dev_priv = (drm_i915_private_t *) dev->dev_private;
	u32 iir, gt_iir, pm_iir;
	irqreturn_t ret = IRQ_NONE;
	unsigned long irqflags;
	int pipe;
	u32 pipe_stats[I915_MAX_PIPES];

	atomic_inc(&dev_priv->irq_received);

	while (true) {
		iir = I915_READ(VLV_IIR);
		gt_iir = I915_READ(GTIIR);
		pm_iir = I915_READ(GEN6_PMIIR);

		if (gt_iir == 0 && pm_iir == 0 && iir == 0)
			goto out;

		ret = IRQ_HANDLED;

		snb_gt_irq_handler(dev, dev_priv, gt_iir);

		spin_lock_irqsave(&dev_priv->irq_lock, irqflags);
		for_each_pipe(pipe) {
			int reg = PIPESTAT(pipe);
			pipe_stats[pipe] = I915_READ(reg);

			/*
			 * Clear the PIPE*STAT regs before the IIR
			 */
			if (pipe_stats[pipe] & 0x8000ffff) {
				if (pipe_stats[pipe] & PIPE_FIFO_UNDERRUN_STATUS)
					DRM_DEBUG_DRIVER("pipe %c underrun\n",
							 pipe_name(pipe));
				I915_WRITE(reg, pipe_stats[pipe]);
			}
		}
		spin_unlock_irqrestore(&dev_priv->irq_lock, irqflags);

		for_each_pipe(pipe) {
			if (pipe_stats[pipe] & PIPE_VBLANK_INTERRUPT_STATUS)
				drm_handle_vblank(dev, pipe);

			if (pipe_stats[pipe] & PLANE_FLIPDONE_INT_STATUS_VLV) {
				intel_prepare_page_flip(dev, pipe);
				intel_finish_page_flip(dev, pipe);
			}
		}

		/* Consume port.  Then clear IIR or we'll miss events */
		if (iir & I915_DISPLAY_PORT_INTERRUPT) {
			u32 hotplug_status = I915_READ(PORT_HOTPLUG_STAT);
			u32 hotplug_trigger = hotplug_status & HOTPLUG_INT_STATUS_I915;

			DRM_DEBUG_DRIVER("hotplug event received, stat 0x%08x\n",
					 hotplug_status);
			if (hotplug_trigger) {
				if (hotplug_irq_storm_detect(dev, hotplug_trigger, hpd_status_i915))
					i915_hpd_irq_setup(dev);
				queue_work(dev_priv->wq,
					   &dev_priv->hotplug_work);
			}
			I915_WRITE(PORT_HOTPLUG_STAT, hotplug_status);
			I915_READ(PORT_HOTPLUG_STAT);
		}

		if (pipe_stats[0] & PIPE_GMBUS_INTERRUPT_STATUS)
			gmbus_irq_handler(dev);

		if (pm_iir & GEN6_PM_DEFERRED_EVENTS)
			gen6_queue_rps_work(dev_priv, pm_iir);

		I915_WRITE(GTIIR, gt_iir);
		I915_WRITE(GEN6_PMIIR, pm_iir);
		I915_WRITE(VLV_IIR, iir);
	}

out:
	return ret;
}

static void ibx_irq_handler(struct drm_device *dev, u32 pch_iir)
{
	drm_i915_private_t *dev_priv = (drm_i915_private_t *) dev->dev_private;
	int pipe;
	u32 hotplug_trigger = pch_iir & SDE_HOTPLUG_MASK;

	if (hotplug_trigger) {
		if (hotplug_irq_storm_detect(dev, hotplug_trigger, hpd_ibx))
			ibx_hpd_irq_setup(dev);
		queue_work(dev_priv->wq, &dev_priv->hotplug_work);
	}
	if (pch_iir & SDE_AUDIO_POWER_MASK)
		DRM_DEBUG_DRIVER("PCH audio power change on port %d\n",
				 (pch_iir & SDE_AUDIO_POWER_MASK) >>
				 SDE_AUDIO_POWER_SHIFT);

	if (pch_iir & SDE_AUX_MASK)
		dp_aux_irq_handler(dev);

	if (pch_iir & SDE_GMBUS)
		gmbus_irq_handler(dev);

	if (pch_iir & SDE_AUDIO_HDCP_MASK)
		DRM_DEBUG_DRIVER("PCH HDCP audio interrupt\n");

	if (pch_iir & SDE_AUDIO_TRANS_MASK)
		DRM_DEBUG_DRIVER("PCH transcoder audio interrupt\n");

	if (pch_iir & SDE_POISON)
		DRM_ERROR("PCH poison interrupt\n");

	if (pch_iir & SDE_FDI_MASK)
		for_each_pipe(pipe)
			DRM_DEBUG_DRIVER("  pipe %c FDI IIR: 0x%08x\n",
					 pipe_name(pipe),
					 I915_READ(FDI_RX_IIR(pipe)));

	if (pch_iir & (SDE_TRANSB_CRC_DONE | SDE_TRANSA_CRC_DONE))
		DRM_DEBUG_DRIVER("PCH transcoder CRC done interrupt\n");

	if (pch_iir & (SDE_TRANSB_CRC_ERR | SDE_TRANSA_CRC_ERR))
		DRM_DEBUG_DRIVER("PCH transcoder CRC error interrupt\n");

	if (pch_iir & SDE_TRANSB_FIFO_UNDER)
		DRM_DEBUG_DRIVER("PCH transcoder B underrun interrupt\n");
	if (pch_iir & SDE_TRANSA_FIFO_UNDER)
		DRM_DEBUG_DRIVER("PCH transcoder A underrun interrupt\n");
}

static void cpt_irq_handler(struct drm_device *dev, u32 pch_iir)
{
	drm_i915_private_t *dev_priv = (drm_i915_private_t *) dev->dev_private;
	int pipe;
	u32 hotplug_trigger = pch_iir & SDE_HOTPLUG_MASK_CPT;

	if (hotplug_trigger) {
		if (hotplug_irq_storm_detect(dev, hotplug_trigger, hpd_cpt))
			ibx_hpd_irq_setup(dev);
		queue_work(dev_priv->wq, &dev_priv->hotplug_work);
	}
	if (pch_iir & SDE_AUDIO_POWER_MASK_CPT)
		DRM_DEBUG_DRIVER("PCH audio power change on port %d\n",
				 (pch_iir & SDE_AUDIO_POWER_MASK_CPT) >>
				 SDE_AUDIO_POWER_SHIFT_CPT);

	if (pch_iir & SDE_AUX_MASK_CPT)
		dp_aux_irq_handler(dev);

	if (pch_iir & SDE_GMBUS_CPT)
		gmbus_irq_handler(dev);

	if (pch_iir & SDE_AUDIO_CP_REQ_CPT)
		DRM_DEBUG_DRIVER("Audio CP request interrupt\n");

	if (pch_iir & SDE_AUDIO_CP_CHG_CPT)
		DRM_DEBUG_DRIVER("Audio CP change interrupt\n");

	if (pch_iir & SDE_FDI_MASK_CPT)
		for_each_pipe(pipe)
			DRM_DEBUG_DRIVER("  pipe %c FDI IIR: 0x%08x\n",
					 pipe_name(pipe),
					 I915_READ(FDI_RX_IIR(pipe)));
}

static irqreturn_t ivybridge_irq_handler(int irq, void *arg)
{
	struct drm_device *dev = (struct drm_device *) arg;
	drm_i915_private_t *dev_priv = (drm_i915_private_t *) dev->dev_private;
<<<<<<< HEAD
	u32 de_iir, gt_iir, de_ier, pm_iir, sde_ier;
=======
	u32 de_iir, gt_iir, de_ier, pm_iir, sde_ier = 0;
>>>>>>> e4aa937e
	irqreturn_t ret = IRQ_NONE;
	int i;

	atomic_inc(&dev_priv->irq_received);

	/* disable master interrupt before clearing iir  */
	de_ier = I915_READ(DEIER);
	I915_WRITE(DEIER, de_ier & ~DE_MASTER_IRQ_CONTROL);

	/* Disable south interrupts. We'll only write to SDEIIR once, so further
	 * interrupts will will be stored on its back queue, and then we'll be
	 * able to process them after we restore SDEIER (as soon as we restore
	 * it, we'll get an interrupt if SDEIIR still has something to process
	 * due to its back queue). */
<<<<<<< HEAD
	sde_ier = I915_READ(SDEIER);
	I915_WRITE(SDEIER, 0);
	POSTING_READ(SDEIER);
=======
	if (!HAS_PCH_NOP(dev)) {
		sde_ier = I915_READ(SDEIER);
		I915_WRITE(SDEIER, 0);
		POSTING_READ(SDEIER);
	}
>>>>>>> e4aa937e

	gt_iir = I915_READ(GTIIR);
	if (gt_iir) {
		snb_gt_irq_handler(dev, dev_priv, gt_iir);
		I915_WRITE(GTIIR, gt_iir);
		ret = IRQ_HANDLED;
	}

	de_iir = I915_READ(DEIIR);
	if (de_iir) {
		if (de_iir & DE_AUX_CHANNEL_A_IVB)
			dp_aux_irq_handler(dev);

		if (de_iir & DE_GSE_IVB)
			intel_opregion_gse_intr(dev);

		for (i = 0; i < 3; i++) {
			if (de_iir & (DE_PIPEA_VBLANK_IVB << (5 * i)))
				drm_handle_vblank(dev, i);
			if (de_iir & (DE_PLANEA_FLIP_DONE_IVB << (5 * i))) {
				intel_prepare_page_flip(dev, i);
				intel_finish_page_flip_plane(dev, i);
			}
		}

		/* check event from PCH */
		if (!HAS_PCH_NOP(dev) && (de_iir & DE_PCH_EVENT_IVB)) {
			u32 pch_iir = I915_READ(SDEIIR);

			cpt_irq_handler(dev, pch_iir);

			/* clear PCH hotplug event before clear CPU irq */
			I915_WRITE(SDEIIR, pch_iir);
		}

		I915_WRITE(DEIIR, de_iir);
		ret = IRQ_HANDLED;
	}

	pm_iir = I915_READ(GEN6_PMIIR);
	if (pm_iir) {
		if (pm_iir & GEN6_PM_DEFERRED_EVENTS)
			gen6_queue_rps_work(dev_priv, pm_iir);
		I915_WRITE(GEN6_PMIIR, pm_iir);
		ret = IRQ_HANDLED;
	}

	I915_WRITE(DEIER, de_ier);
	POSTING_READ(DEIER);
<<<<<<< HEAD
	I915_WRITE(SDEIER, sde_ier);
	POSTING_READ(SDEIER);
=======
	if (!HAS_PCH_NOP(dev)) {
		I915_WRITE(SDEIER, sde_ier);
		POSTING_READ(SDEIER);
	}
>>>>>>> e4aa937e

	return ret;
}

static void ilk_gt_irq_handler(struct drm_device *dev,
			       struct drm_i915_private *dev_priv,
			       u32 gt_iir)
{
	if (gt_iir & (GT_USER_INTERRUPT | GT_PIPE_NOTIFY))
		notify_ring(dev, &dev_priv->ring[RCS]);
	if (gt_iir & GT_BSD_USER_INTERRUPT)
		notify_ring(dev, &dev_priv->ring[VCS]);
}

static irqreturn_t ironlake_irq_handler(int irq, void *arg)
{
	struct drm_device *dev = (struct drm_device *) arg;
	drm_i915_private_t *dev_priv = (drm_i915_private_t *) dev->dev_private;
	int ret = IRQ_NONE;
	u32 de_iir, gt_iir, de_ier, pm_iir, sde_ier;

	atomic_inc(&dev_priv->irq_received);

	/* disable master interrupt before clearing iir  */
	de_ier = I915_READ(DEIER);
	I915_WRITE(DEIER, de_ier & ~DE_MASTER_IRQ_CONTROL);
	POSTING_READ(DEIER);

	/* Disable south interrupts. We'll only write to SDEIIR once, so further
	 * interrupts will will be stored on its back queue, and then we'll be
	 * able to process them after we restore SDEIER (as soon as we restore
	 * it, we'll get an interrupt if SDEIIR still has something to process
	 * due to its back queue). */
	sde_ier = I915_READ(SDEIER);
	I915_WRITE(SDEIER, 0);
	POSTING_READ(SDEIER);

	de_iir = I915_READ(DEIIR);
	gt_iir = I915_READ(GTIIR);
	pm_iir = I915_READ(GEN6_PMIIR);

	if (de_iir == 0 && gt_iir == 0 && (!IS_GEN6(dev) || pm_iir == 0))
		goto done;

	ret = IRQ_HANDLED;

	if (IS_GEN5(dev))
		ilk_gt_irq_handler(dev, dev_priv, gt_iir);
	else
		snb_gt_irq_handler(dev, dev_priv, gt_iir);

	if (de_iir & DE_AUX_CHANNEL_A)
		dp_aux_irq_handler(dev);

	if (de_iir & DE_GSE)
		intel_opregion_gse_intr(dev);

	if (de_iir & DE_PIPEA_VBLANK)
		drm_handle_vblank(dev, 0);

	if (de_iir & DE_PIPEB_VBLANK)
		drm_handle_vblank(dev, 1);

	if (de_iir & DE_PLANEA_FLIP_DONE) {
		intel_prepare_page_flip(dev, 0);
		intel_finish_page_flip_plane(dev, 0);
	}

	if (de_iir & DE_PLANEB_FLIP_DONE) {
		intel_prepare_page_flip(dev, 1);
		intel_finish_page_flip_plane(dev, 1);
	}

	/* check event from PCH */
	if (de_iir & DE_PCH_EVENT) {
		u32 pch_iir = I915_READ(SDEIIR);

		if (HAS_PCH_CPT(dev))
			cpt_irq_handler(dev, pch_iir);
		else
			ibx_irq_handler(dev, pch_iir);

		/* should clear PCH hotplug event before clear CPU irq */
		I915_WRITE(SDEIIR, pch_iir);
	}

	if (IS_GEN5(dev) &&  de_iir & DE_PCU_EVENT)
		ironlake_handle_rps_change(dev);

	if (IS_GEN6(dev) && pm_iir & GEN6_PM_DEFERRED_EVENTS)
		gen6_queue_rps_work(dev_priv, pm_iir);

	I915_WRITE(GTIIR, gt_iir);
	I915_WRITE(DEIIR, de_iir);
	I915_WRITE(GEN6_PMIIR, pm_iir);

done:
	I915_WRITE(DEIER, de_ier);
	POSTING_READ(DEIER);
	I915_WRITE(SDEIER, sde_ier);
	POSTING_READ(SDEIER);

	return ret;
}

/**
 * i915_error_work_func - do process context error handling work
 * @work: work struct
 *
 * Fire an error uevent so userspace can see that a hang or error
 * was detected.
 */
static void i915_error_work_func(struct work_struct *work)
{
	struct i915_gpu_error *error = container_of(work, struct i915_gpu_error,
						    work);
	drm_i915_private_t *dev_priv = container_of(error, drm_i915_private_t,
						    gpu_error);
	struct drm_device *dev = dev_priv->dev;
	struct intel_ring_buffer *ring;
	char *error_event[] = { "ERROR=1", NULL };
	char *reset_event[] = { "RESET=1", NULL };
	char *reset_done_event[] = { "ERROR=0", NULL };
	int i, ret;

	kobject_uevent_env(&dev->primary->kdev.kobj, KOBJ_CHANGE, error_event);

	/*
	 * Note that there's only one work item which does gpu resets, so we
	 * need not worry about concurrent gpu resets potentially incrementing
	 * error->reset_counter twice. We only need to take care of another
	 * racing irq/hangcheck declaring the gpu dead for a second time. A
	 * quick check for that is good enough: schedule_work ensures the
	 * correct ordering between hang detection and this work item, and since
	 * the reset in-progress bit is only ever set by code outside of this
	 * work we don't need to worry about any other races.
	 */
	if (i915_reset_in_progress(error) && !i915_terminally_wedged(error)) {
		DRM_DEBUG_DRIVER("resetting chip\n");
		kobject_uevent_env(&dev->primary->kdev.kobj, KOBJ_CHANGE,
				   reset_event);

		ret = i915_reset(dev);

		if (ret == 0) {
			/*
			 * After all the gem state is reset, increment the reset
			 * counter and wake up everyone waiting for the reset to
			 * complete.
			 *
			 * Since unlock operations are a one-sided barrier only,
			 * we need to insert a barrier here to order any seqno
			 * updates before
			 * the counter increment.
			 */
			smp_mb__before_atomic_inc();
			atomic_inc(&dev_priv->gpu_error.reset_counter);

			kobject_uevent_env(&dev->primary->kdev.kobj,
					   KOBJ_CHANGE, reset_done_event);
		} else {
			atomic_set(&error->reset_counter, I915_WEDGED);
		}

		for_each_ring(ring, dev_priv, i)
			wake_up_all(&ring->irq_queue);

		intel_display_handle_reset(dev);

		wake_up_all(&dev_priv->gpu_error.reset_queue);
	}
}

/* NB: please notice the memset */
static void i915_get_extra_instdone(struct drm_device *dev,
				    uint32_t *instdone)
{
	struct drm_i915_private *dev_priv = dev->dev_private;
	memset(instdone, 0, sizeof(*instdone) * I915_NUM_INSTDONE_REG);

	switch(INTEL_INFO(dev)->gen) {
	case 2:
	case 3:
		instdone[0] = I915_READ(INSTDONE);
		break;
	case 4:
	case 5:
	case 6:
		instdone[0] = I915_READ(INSTDONE_I965);
		instdone[1] = I915_READ(INSTDONE1);
		break;
	default:
		WARN_ONCE(1, "Unsupported platform\n");
	case 7:
		instdone[0] = I915_READ(GEN7_INSTDONE_1);
		instdone[1] = I915_READ(GEN7_SC_INSTDONE);
		instdone[2] = I915_READ(GEN7_SAMPLER_INSTDONE);
		instdone[3] = I915_READ(GEN7_ROW_INSTDONE);
		break;
	}
}

#ifdef CONFIG_DEBUG_FS
static struct drm_i915_error_object *
i915_error_object_create_sized(struct drm_i915_private *dev_priv,
			       struct drm_i915_gem_object *src,
			       const int num_pages)
{
	struct drm_i915_error_object *dst;
	int i;
	u32 reloc_offset;

	if (src == NULL || src->pages == NULL)
		return NULL;

	dst = kmalloc(sizeof(*dst) + num_pages * sizeof(u32 *), GFP_ATOMIC);
	if (dst == NULL)
		return NULL;

	reloc_offset = src->gtt_offset;
	for (i = 0; i < num_pages; i++) {
		unsigned long flags;
		void *d;

		d = kmalloc(PAGE_SIZE, GFP_ATOMIC);
		if (d == NULL)
			goto unwind;

		local_irq_save(flags);
		if (reloc_offset < dev_priv->gtt.mappable_end &&
		    src->has_global_gtt_mapping) {
			void __iomem *s;

			/* Simply ignore tiling or any overlapping fence.
			 * It's part of the error state, and this hopefully
			 * captures what the GPU read.
			 */

			s = io_mapping_map_atomic_wc(dev_priv->gtt.mappable,
						     reloc_offset);
			memcpy_fromio(d, s, PAGE_SIZE);
			io_mapping_unmap_atomic(s);
		} else if (src->stolen) {
			unsigned long offset;

			offset = dev_priv->mm.stolen_base;
			offset += src->stolen->start;
			offset += i << PAGE_SHIFT;

			memcpy_fromio(d, (void __iomem *) offset, PAGE_SIZE);
		} else {
			struct page *page;
			void *s;

			page = i915_gem_object_get_page(src, i);

			drm_clflush_pages(&page, 1);

			s = kmap_atomic(page);
			memcpy(d, s, PAGE_SIZE);
			kunmap_atomic(s);

			drm_clflush_pages(&page, 1);
		}
		local_irq_restore(flags);

		dst->pages[i] = d;

		reloc_offset += PAGE_SIZE;
	}
	dst->page_count = num_pages;
	dst->gtt_offset = src->gtt_offset;

	return dst;

unwind:
	while (i--)
		kfree(dst->pages[i]);
	kfree(dst);
	return NULL;
}
#define i915_error_object_create(dev_priv, src) \
	i915_error_object_create_sized((dev_priv), (src), \
				       (src)->base.size>>PAGE_SHIFT)

static void
i915_error_object_free(struct drm_i915_error_object *obj)
{
	int page;

	if (obj == NULL)
		return;

	for (page = 0; page < obj->page_count; page++)
		kfree(obj->pages[page]);

	kfree(obj);
}

void
i915_error_state_free(struct kref *error_ref)
{
	struct drm_i915_error_state *error = container_of(error_ref,
							  typeof(*error), ref);
	int i;

	for (i = 0; i < ARRAY_SIZE(error->ring); i++) {
		i915_error_object_free(error->ring[i].batchbuffer);
		i915_error_object_free(error->ring[i].ringbuffer);
		kfree(error->ring[i].requests);
	}

	kfree(error->active_bo);
	kfree(error->overlay);
	kfree(error);
}
static void capture_bo(struct drm_i915_error_buffer *err,
		       struct drm_i915_gem_object *obj)
{
	err->size = obj->base.size;
	err->name = obj->base.name;
	err->rseqno = obj->last_read_seqno;
	err->wseqno = obj->last_write_seqno;
	err->gtt_offset = obj->gtt_offset;
	err->read_domains = obj->base.read_domains;
	err->write_domain = obj->base.write_domain;
	err->fence_reg = obj->fence_reg;
	err->pinned = 0;
	if (obj->pin_count > 0)
		err->pinned = 1;
	if (obj->user_pin_count > 0)
		err->pinned = -1;
	err->tiling = obj->tiling_mode;
	err->dirty = obj->dirty;
	err->purgeable = obj->madv != I915_MADV_WILLNEED;
	err->ring = obj->ring ? obj->ring->id : -1;
	err->cache_level = obj->cache_level;
}

static u32 capture_active_bo(struct drm_i915_error_buffer *err,
			     int count, struct list_head *head)
{
	struct drm_i915_gem_object *obj;
	int i = 0;

	list_for_each_entry(obj, head, mm_list) {
		capture_bo(err++, obj);
		if (++i == count)
			break;
	}

	return i;
}

static u32 capture_pinned_bo(struct drm_i915_error_buffer *err,
			     int count, struct list_head *head)
{
	struct drm_i915_gem_object *obj;
	int i = 0;

	list_for_each_entry(obj, head, gtt_list) {
		if (obj->pin_count == 0)
			continue;

		capture_bo(err++, obj);
		if (++i == count)
			break;
	}

	return i;
}

static void i915_gem_record_fences(struct drm_device *dev,
				   struct drm_i915_error_state *error)
{
	struct drm_i915_private *dev_priv = dev->dev_private;
	int i;

	/* Fences */
	switch (INTEL_INFO(dev)->gen) {
	case 7:
	case 6:
		for (i = 0; i < dev_priv->num_fence_regs; i++)
			error->fence[i] = I915_READ64(FENCE_REG_SANDYBRIDGE_0 + (i * 8));
		break;
	case 5:
	case 4:
		for (i = 0; i < 16; i++)
			error->fence[i] = I915_READ64(FENCE_REG_965_0 + (i * 8));
		break;
	case 3:
		if (IS_I945G(dev) || IS_I945GM(dev) || IS_G33(dev))
			for (i = 0; i < 8; i++)
				error->fence[i+8] = I915_READ(FENCE_REG_945_8 + (i * 4));
	case 2:
		for (i = 0; i < 8; i++)
			error->fence[i] = I915_READ(FENCE_REG_830_0 + (i * 4));
		break;

	default:
		BUG();
	}
}

static struct drm_i915_error_object *
i915_error_first_batchbuffer(struct drm_i915_private *dev_priv,
			     struct intel_ring_buffer *ring)
{
	struct drm_i915_gem_object *obj;
	u32 seqno;

	if (!ring->get_seqno)
		return NULL;

	if (HAS_BROKEN_CS_TLB(dev_priv->dev)) {
		u32 acthd = I915_READ(ACTHD);

		if (WARN_ON(ring->id != RCS))
			return NULL;

		obj = ring->private;
		if (acthd >= obj->gtt_offset &&
		    acthd < obj->gtt_offset + obj->base.size)
			return i915_error_object_create(dev_priv, obj);
	}

	seqno = ring->get_seqno(ring, false);
	list_for_each_entry(obj, &dev_priv->mm.active_list, mm_list) {
		if (obj->ring != ring)
			continue;

		if (i915_seqno_passed(seqno, obj->last_read_seqno))
			continue;

		if ((obj->base.read_domains & I915_GEM_DOMAIN_COMMAND) == 0)
			continue;

		/* We need to copy these to an anonymous buffer as the simplest
		 * method to avoid being overwritten by userspace.
		 */
		return i915_error_object_create(dev_priv, obj);
	}

	return NULL;
}

static void i915_record_ring_state(struct drm_device *dev,
				   struct drm_i915_error_state *error,
				   struct intel_ring_buffer *ring)
{
	struct drm_i915_private *dev_priv = dev->dev_private;

	if (INTEL_INFO(dev)->gen >= 6) {
		error->rc_psmi[ring->id] = I915_READ(ring->mmio_base + 0x50);
		error->fault_reg[ring->id] = I915_READ(RING_FAULT_REG(ring));
		error->semaphore_mboxes[ring->id][0]
			= I915_READ(RING_SYNC_0(ring->mmio_base));
		error->semaphore_mboxes[ring->id][1]
			= I915_READ(RING_SYNC_1(ring->mmio_base));
		error->semaphore_seqno[ring->id][0] = ring->sync_seqno[0];
		error->semaphore_seqno[ring->id][1] = ring->sync_seqno[1];
	}

	if (INTEL_INFO(dev)->gen >= 4) {
		error->faddr[ring->id] = I915_READ(RING_DMA_FADD(ring->mmio_base));
		error->ipeir[ring->id] = I915_READ(RING_IPEIR(ring->mmio_base));
		error->ipehr[ring->id] = I915_READ(RING_IPEHR(ring->mmio_base));
		error->instdone[ring->id] = I915_READ(RING_INSTDONE(ring->mmio_base));
		error->instps[ring->id] = I915_READ(RING_INSTPS(ring->mmio_base));
		if (ring->id == RCS)
			error->bbaddr = I915_READ64(BB_ADDR);
	} else {
		error->faddr[ring->id] = I915_READ(DMA_FADD_I8XX);
		error->ipeir[ring->id] = I915_READ(IPEIR);
		error->ipehr[ring->id] = I915_READ(IPEHR);
		error->instdone[ring->id] = I915_READ(INSTDONE);
	}

	error->waiting[ring->id] = waitqueue_active(&ring->irq_queue);
	error->instpm[ring->id] = I915_READ(RING_INSTPM(ring->mmio_base));
	error->seqno[ring->id] = ring->get_seqno(ring, false);
	error->acthd[ring->id] = intel_ring_get_active_head(ring);
	error->head[ring->id] = I915_READ_HEAD(ring);
	error->tail[ring->id] = I915_READ_TAIL(ring);
	error->ctl[ring->id] = I915_READ_CTL(ring);

	error->cpu_ring_head[ring->id] = ring->head;
	error->cpu_ring_tail[ring->id] = ring->tail;
}


static void i915_gem_record_active_context(struct intel_ring_buffer *ring,
					   struct drm_i915_error_state *error,
					   struct drm_i915_error_ring *ering)
{
	struct drm_i915_private *dev_priv = ring->dev->dev_private;
	struct drm_i915_gem_object *obj;

	/* Currently render ring is the only HW context user */
	if (ring->id != RCS || !error->ccid)
		return;

	list_for_each_entry(obj, &dev_priv->mm.bound_list, gtt_list) {
		if ((error->ccid & PAGE_MASK) == obj->gtt_offset) {
			ering->ctx = i915_error_object_create_sized(dev_priv,
								    obj, 1);
		}
	}
}

static void i915_gem_record_rings(struct drm_device *dev,
				  struct drm_i915_error_state *error)
{
	struct drm_i915_private *dev_priv = dev->dev_private;
	struct intel_ring_buffer *ring;
	struct drm_i915_gem_request *request;
	int i, count;

	for_each_ring(ring, dev_priv, i) {
		i915_record_ring_state(dev, error, ring);

		error->ring[i].batchbuffer =
			i915_error_first_batchbuffer(dev_priv, ring);

		error->ring[i].ringbuffer =
			i915_error_object_create(dev_priv, ring->obj);


		i915_gem_record_active_context(ring, error, &error->ring[i]);

		count = 0;
		list_for_each_entry(request, &ring->request_list, list)
			count++;

		error->ring[i].num_requests = count;
		error->ring[i].requests =
			kmalloc(count*sizeof(struct drm_i915_error_request),
				GFP_ATOMIC);
		if (error->ring[i].requests == NULL) {
			error->ring[i].num_requests = 0;
			continue;
		}

		count = 0;
		list_for_each_entry(request, &ring->request_list, list) {
			struct drm_i915_error_request *erq;

			erq = &error->ring[i].requests[count++];
			erq->seqno = request->seqno;
			erq->jiffies = request->emitted_jiffies;
			erq->tail = request->tail;
		}
	}
}

/**
 * i915_capture_error_state - capture an error record for later analysis
 * @dev: drm device
 *
 * Should be called when an error is detected (either a hang or an error
 * interrupt) to capture error state from the time of the error.  Fills
 * out a structure which becomes available in debugfs for user level tools
 * to pick up.
 */
static void i915_capture_error_state(struct drm_device *dev)
{
	struct drm_i915_private *dev_priv = dev->dev_private;
	struct drm_i915_gem_object *obj;
	struct drm_i915_error_state *error;
	unsigned long flags;
	int i, pipe;

	spin_lock_irqsave(&dev_priv->gpu_error.lock, flags);
	error = dev_priv->gpu_error.first_error;
	spin_unlock_irqrestore(&dev_priv->gpu_error.lock, flags);
	if (error)
		return;

	/* Account for pipe specific data like PIPE*STAT */
	error = kzalloc(sizeof(*error), GFP_ATOMIC);
	if (!error) {
		DRM_DEBUG_DRIVER("out of memory, not capturing error state\n");
		return;
	}

	DRM_INFO("capturing error event; look for more information in "
		 "/sys/kernel/debug/dri/%d/i915_error_state\n",
		 dev->primary->index);

	kref_init(&error->ref);
	error->eir = I915_READ(EIR);
	error->pgtbl_er = I915_READ(PGTBL_ER);
	if (HAS_HW_CONTEXTS(dev))
		error->ccid = I915_READ(CCID);

	if (HAS_PCH_SPLIT(dev))
		error->ier = I915_READ(DEIER) | I915_READ(GTIER);
	else if (IS_VALLEYVIEW(dev))
		error->ier = I915_READ(GTIER) | I915_READ(VLV_IER);
	else if (IS_GEN2(dev))
		error->ier = I915_READ16(IER);
	else
		error->ier = I915_READ(IER);

	if (INTEL_INFO(dev)->gen >= 6)
		error->derrmr = I915_READ(DERRMR);

	if (IS_VALLEYVIEW(dev))
		error->forcewake = I915_READ(FORCEWAKE_VLV);
	else if (INTEL_INFO(dev)->gen >= 7)
		error->forcewake = I915_READ(FORCEWAKE_MT);
	else if (INTEL_INFO(dev)->gen == 6)
		error->forcewake = I915_READ(FORCEWAKE);

	if (!HAS_PCH_SPLIT(dev))
		for_each_pipe(pipe)
			error->pipestat[pipe] = I915_READ(PIPESTAT(pipe));

	if (INTEL_INFO(dev)->gen >= 6) {
		error->error = I915_READ(ERROR_GEN6);
		error->done_reg = I915_READ(DONE_REG);
	}

	if (INTEL_INFO(dev)->gen == 7)
		error->err_int = I915_READ(GEN7_ERR_INT);

	i915_get_extra_instdone(dev, error->extra_instdone);

	i915_gem_record_fences(dev, error);
	i915_gem_record_rings(dev, error);

	/* Record buffers on the active and pinned lists. */
	error->active_bo = NULL;
	error->pinned_bo = NULL;

	i = 0;
	list_for_each_entry(obj, &dev_priv->mm.active_list, mm_list)
		i++;
	error->active_bo_count = i;
	list_for_each_entry(obj, &dev_priv->mm.bound_list, gtt_list)
		if (obj->pin_count)
			i++;
	error->pinned_bo_count = i - error->active_bo_count;

	error->active_bo = NULL;
	error->pinned_bo = NULL;
	if (i) {
		error->active_bo = kmalloc(sizeof(*error->active_bo)*i,
					   GFP_ATOMIC);
		if (error->active_bo)
			error->pinned_bo =
				error->active_bo + error->active_bo_count;
	}

	if (error->active_bo)
		error->active_bo_count =
			capture_active_bo(error->active_bo,
					  error->active_bo_count,
					  &dev_priv->mm.active_list);

	if (error->pinned_bo)
		error->pinned_bo_count =
			capture_pinned_bo(error->pinned_bo,
					  error->pinned_bo_count,
					  &dev_priv->mm.bound_list);

	do_gettimeofday(&error->time);

	error->overlay = intel_overlay_capture_error_state(dev);
	error->display = intel_display_capture_error_state(dev);

	spin_lock_irqsave(&dev_priv->gpu_error.lock, flags);
	if (dev_priv->gpu_error.first_error == NULL) {
		dev_priv->gpu_error.first_error = error;
		error = NULL;
	}
	spin_unlock_irqrestore(&dev_priv->gpu_error.lock, flags);

	if (error)
		i915_error_state_free(&error->ref);
}

void i915_destroy_error_state(struct drm_device *dev)
{
	struct drm_i915_private *dev_priv = dev->dev_private;
	struct drm_i915_error_state *error;
	unsigned long flags;

	spin_lock_irqsave(&dev_priv->gpu_error.lock, flags);
	error = dev_priv->gpu_error.first_error;
	dev_priv->gpu_error.first_error = NULL;
	spin_unlock_irqrestore(&dev_priv->gpu_error.lock, flags);

	if (error)
		kref_put(&error->ref, i915_error_state_free);
}
#else
#define i915_capture_error_state(x)
#endif

static void i915_report_and_clear_eir(struct drm_device *dev)
{
	struct drm_i915_private *dev_priv = dev->dev_private;
	uint32_t instdone[I915_NUM_INSTDONE_REG];
	u32 eir = I915_READ(EIR);
	int pipe, i;

	if (!eir)
		return;

	pr_err("render error detected, EIR: 0x%08x\n", eir);

	i915_get_extra_instdone(dev, instdone);

	if (IS_G4X(dev)) {
		if (eir & (GM45_ERROR_MEM_PRIV | GM45_ERROR_CP_PRIV)) {
			u32 ipeir = I915_READ(IPEIR_I965);

			pr_err("  IPEIR: 0x%08x\n", I915_READ(IPEIR_I965));
			pr_err("  IPEHR: 0x%08x\n", I915_READ(IPEHR_I965));
			for (i = 0; i < ARRAY_SIZE(instdone); i++)
				pr_err("  INSTDONE_%d: 0x%08x\n", i, instdone[i]);
			pr_err("  INSTPS: 0x%08x\n", I915_READ(INSTPS));
			pr_err("  ACTHD: 0x%08x\n", I915_READ(ACTHD_I965));
			I915_WRITE(IPEIR_I965, ipeir);
			POSTING_READ(IPEIR_I965);
		}
		if (eir & GM45_ERROR_PAGE_TABLE) {
			u32 pgtbl_err = I915_READ(PGTBL_ER);
			pr_err("page table error\n");
			pr_err("  PGTBL_ER: 0x%08x\n", pgtbl_err);
			I915_WRITE(PGTBL_ER, pgtbl_err);
			POSTING_READ(PGTBL_ER);
		}
	}

	if (!IS_GEN2(dev)) {
		if (eir & I915_ERROR_PAGE_TABLE) {
			u32 pgtbl_err = I915_READ(PGTBL_ER);
			pr_err("page table error\n");
			pr_err("  PGTBL_ER: 0x%08x\n", pgtbl_err);
			I915_WRITE(PGTBL_ER, pgtbl_err);
			POSTING_READ(PGTBL_ER);
		}
	}

	if (eir & I915_ERROR_MEMORY_REFRESH) {
		pr_err("memory refresh error:\n");
		for_each_pipe(pipe)
			pr_err("pipe %c stat: 0x%08x\n",
			       pipe_name(pipe), I915_READ(PIPESTAT(pipe)));
		/* pipestat has already been acked */
	}
	if (eir & I915_ERROR_INSTRUCTION) {
		pr_err("instruction error\n");
		pr_err("  INSTPM: 0x%08x\n", I915_READ(INSTPM));
		for (i = 0; i < ARRAY_SIZE(instdone); i++)
			pr_err("  INSTDONE_%d: 0x%08x\n", i, instdone[i]);
		if (INTEL_INFO(dev)->gen < 4) {
			u32 ipeir = I915_READ(IPEIR);

			pr_err("  IPEIR: 0x%08x\n", I915_READ(IPEIR));
			pr_err("  IPEHR: 0x%08x\n", I915_READ(IPEHR));
			pr_err("  ACTHD: 0x%08x\n", I915_READ(ACTHD));
			I915_WRITE(IPEIR, ipeir);
			POSTING_READ(IPEIR);
		} else {
			u32 ipeir = I915_READ(IPEIR_I965);

			pr_err("  IPEIR: 0x%08x\n", I915_READ(IPEIR_I965));
			pr_err("  IPEHR: 0x%08x\n", I915_READ(IPEHR_I965));
			pr_err("  INSTPS: 0x%08x\n", I915_READ(INSTPS));
			pr_err("  ACTHD: 0x%08x\n", I915_READ(ACTHD_I965));
			I915_WRITE(IPEIR_I965, ipeir);
			POSTING_READ(IPEIR_I965);
		}
	}

	I915_WRITE(EIR, eir);
	POSTING_READ(EIR);
	eir = I915_READ(EIR);
	if (eir) {
		/*
		 * some errors might have become stuck,
		 * mask them.
		 */
		DRM_ERROR("EIR stuck: 0x%08x, masking\n", eir);
		I915_WRITE(EMR, I915_READ(EMR) | eir);
		I915_WRITE(IIR, I915_RENDER_COMMAND_PARSER_ERROR_INTERRUPT);
	}
}

/**
 * i915_handle_error - handle an error interrupt
 * @dev: drm device
 *
 * Do some basic checking of regsiter state at error interrupt time and
 * dump it to the syslog.  Also call i915_capture_error_state() to make
 * sure we get a record and make it available in debugfs.  Fire a uevent
 * so userspace knows something bad happened (should trigger collection
 * of a ring dump etc.).
 */
void i915_handle_error(struct drm_device *dev, bool wedged)
{
	struct drm_i915_private *dev_priv = dev->dev_private;
	struct intel_ring_buffer *ring;
	int i;

	i915_capture_error_state(dev);
	i915_report_and_clear_eir(dev);

	if (wedged) {
		atomic_set_mask(I915_RESET_IN_PROGRESS_FLAG,
				&dev_priv->gpu_error.reset_counter);

		/*
		 * Wakeup waiting processes so that the reset work item
		 * doesn't deadlock trying to grab various locks.
		 */
		for_each_ring(ring, dev_priv, i)
			wake_up_all(&ring->irq_queue);
	}

	queue_work(dev_priv->wq, &dev_priv->gpu_error.work);
}

static void __always_unused i915_pageflip_stall_check(struct drm_device *dev, int pipe)
{
	drm_i915_private_t *dev_priv = dev->dev_private;
	struct drm_crtc *crtc = dev_priv->pipe_to_crtc_mapping[pipe];
	struct intel_crtc *intel_crtc = to_intel_crtc(crtc);
	struct drm_i915_gem_object *obj;
	struct intel_unpin_work *work;
	unsigned long flags;
	bool stall_detected;

	/* Ignore early vblank irqs */
	if (intel_crtc == NULL)
		return;

	spin_lock_irqsave(&dev->event_lock, flags);
	work = intel_crtc->unpin_work;

	if (work == NULL ||
	    atomic_read(&work->pending) >= INTEL_FLIP_COMPLETE ||
	    !work->enable_stall_check) {
		/* Either the pending flip IRQ arrived, or we're too early. Don't check */
		spin_unlock_irqrestore(&dev->event_lock, flags);
		return;
	}

	/* Potential stall - if we see that the flip has happened, assume a missed interrupt */
	obj = work->pending_flip_obj;
	if (INTEL_INFO(dev)->gen >= 4) {
		int dspsurf = DSPSURF(intel_crtc->plane);
		stall_detected = I915_HI_DISPBASE(I915_READ(dspsurf)) ==
					obj->gtt_offset;
	} else {
		int dspaddr = DSPADDR(intel_crtc->plane);
		stall_detected = I915_READ(dspaddr) == (obj->gtt_offset +
							crtc->y * crtc->fb->pitches[0] +
							crtc->x * crtc->fb->bits_per_pixel/8);
	}

	spin_unlock_irqrestore(&dev->event_lock, flags);

	if (stall_detected) {
		DRM_DEBUG_DRIVER("Pageflip stall detected\n");
		intel_prepare_page_flip(dev, intel_crtc->plane);
	}
}

/* Called from drm generic code, passed 'crtc' which
 * we use as a pipe index
 */
static int i915_enable_vblank(struct drm_device *dev, int pipe)
{
	drm_i915_private_t *dev_priv = (drm_i915_private_t *) dev->dev_private;
	unsigned long irqflags;

	if (!i915_pipe_enabled(dev, pipe))
		return -EINVAL;

	spin_lock_irqsave(&dev_priv->irq_lock, irqflags);
	if (INTEL_INFO(dev)->gen >= 4)
		i915_enable_pipestat(dev_priv, pipe,
				     PIPE_START_VBLANK_INTERRUPT_ENABLE);
	else
		i915_enable_pipestat(dev_priv, pipe,
				     PIPE_VBLANK_INTERRUPT_ENABLE);

	/* maintain vblank delivery even in deep C-states */
	if (dev_priv->info->gen == 3)
		I915_WRITE(INSTPM, _MASKED_BIT_DISABLE(INSTPM_AGPBUSY_DIS));
	spin_unlock_irqrestore(&dev_priv->irq_lock, irqflags);

	return 0;
}

static int ironlake_enable_vblank(struct drm_device *dev, int pipe)
{
	drm_i915_private_t *dev_priv = (drm_i915_private_t *) dev->dev_private;
	unsigned long irqflags;

	if (!i915_pipe_enabled(dev, pipe))
		return -EINVAL;

	spin_lock_irqsave(&dev_priv->irq_lock, irqflags);
	ironlake_enable_display_irq(dev_priv, (pipe == 0) ?
				    DE_PIPEA_VBLANK : DE_PIPEB_VBLANK);
	spin_unlock_irqrestore(&dev_priv->irq_lock, irqflags);

	return 0;
}

static int ivybridge_enable_vblank(struct drm_device *dev, int pipe)
{
	drm_i915_private_t *dev_priv = (drm_i915_private_t *) dev->dev_private;
	unsigned long irqflags;

	if (!i915_pipe_enabled(dev, pipe))
		return -EINVAL;

	spin_lock_irqsave(&dev_priv->irq_lock, irqflags);
	ironlake_enable_display_irq(dev_priv,
				    DE_PIPEA_VBLANK_IVB << (5 * pipe));
	spin_unlock_irqrestore(&dev_priv->irq_lock, irqflags);

	return 0;
}

static int valleyview_enable_vblank(struct drm_device *dev, int pipe)
{
	drm_i915_private_t *dev_priv = (drm_i915_private_t *) dev->dev_private;
	unsigned long irqflags;
	u32 imr;

	if (!i915_pipe_enabled(dev, pipe))
		return -EINVAL;

	spin_lock_irqsave(&dev_priv->irq_lock, irqflags);
	imr = I915_READ(VLV_IMR);
	if (pipe == 0)
		imr &= ~I915_DISPLAY_PIPE_A_VBLANK_INTERRUPT;
	else
		imr &= ~I915_DISPLAY_PIPE_B_VBLANK_INTERRUPT;
	I915_WRITE(VLV_IMR, imr);
	i915_enable_pipestat(dev_priv, pipe,
			     PIPE_START_VBLANK_INTERRUPT_ENABLE);
	spin_unlock_irqrestore(&dev_priv->irq_lock, irqflags);

	return 0;
}

/* Called from drm generic code, passed 'crtc' which
 * we use as a pipe index
 */
static void i915_disable_vblank(struct drm_device *dev, int pipe)
{
	drm_i915_private_t *dev_priv = (drm_i915_private_t *) dev->dev_private;
	unsigned long irqflags;

	spin_lock_irqsave(&dev_priv->irq_lock, irqflags);
	if (dev_priv->info->gen == 3)
		I915_WRITE(INSTPM, _MASKED_BIT_ENABLE(INSTPM_AGPBUSY_DIS));

	i915_disable_pipestat(dev_priv, pipe,
			      PIPE_VBLANK_INTERRUPT_ENABLE |
			      PIPE_START_VBLANK_INTERRUPT_ENABLE);
	spin_unlock_irqrestore(&dev_priv->irq_lock, irqflags);
}

static void ironlake_disable_vblank(struct drm_device *dev, int pipe)
{
	drm_i915_private_t *dev_priv = (drm_i915_private_t *) dev->dev_private;
	unsigned long irqflags;

	spin_lock_irqsave(&dev_priv->irq_lock, irqflags);
	ironlake_disable_display_irq(dev_priv, (pipe == 0) ?
				     DE_PIPEA_VBLANK : DE_PIPEB_VBLANK);
	spin_unlock_irqrestore(&dev_priv->irq_lock, irqflags);
}

static void ivybridge_disable_vblank(struct drm_device *dev, int pipe)
{
	drm_i915_private_t *dev_priv = (drm_i915_private_t *) dev->dev_private;
	unsigned long irqflags;

	spin_lock_irqsave(&dev_priv->irq_lock, irqflags);
	ironlake_disable_display_irq(dev_priv,
				     DE_PIPEA_VBLANK_IVB << (pipe * 5));
	spin_unlock_irqrestore(&dev_priv->irq_lock, irqflags);
}

static void valleyview_disable_vblank(struct drm_device *dev, int pipe)
{
	drm_i915_private_t *dev_priv = (drm_i915_private_t *) dev->dev_private;
	unsigned long irqflags;
	u32 imr;

	spin_lock_irqsave(&dev_priv->irq_lock, irqflags);
	i915_disable_pipestat(dev_priv, pipe,
			      PIPE_START_VBLANK_INTERRUPT_ENABLE);
	imr = I915_READ(VLV_IMR);
	if (pipe == 0)
		imr |= I915_DISPLAY_PIPE_A_VBLANK_INTERRUPT;
	else
		imr |= I915_DISPLAY_PIPE_B_VBLANK_INTERRUPT;
	I915_WRITE(VLV_IMR, imr);
	spin_unlock_irqrestore(&dev_priv->irq_lock, irqflags);
}

static u32
ring_last_seqno(struct intel_ring_buffer *ring)
{
	return list_entry(ring->request_list.prev,
			  struct drm_i915_gem_request, list)->seqno;
}

static bool i915_hangcheck_ring_idle(struct intel_ring_buffer *ring, bool *err)
{
	if (list_empty(&ring->request_list) ||
	    i915_seqno_passed(ring->get_seqno(ring, false),
			      ring_last_seqno(ring))) {
		/* Issue a wake-up to catch stuck h/w. */
		if (waitqueue_active(&ring->irq_queue)) {
			DRM_ERROR("Hangcheck timer elapsed... %s idle\n",
				  ring->name);
			wake_up_all(&ring->irq_queue);
			*err = true;
		}
		return true;
	}
	return false;
}

static bool semaphore_passed(struct intel_ring_buffer *ring)
{
	struct drm_i915_private *dev_priv = ring->dev->dev_private;
	u32 acthd = intel_ring_get_active_head(ring) & HEAD_ADDR;
	struct intel_ring_buffer *signaller;
	u32 cmd, ipehr, acthd_min;

	ipehr = I915_READ(RING_IPEHR(ring->mmio_base));
	if ((ipehr & ~(0x3 << 16)) !=
	    (MI_SEMAPHORE_MBOX | MI_SEMAPHORE_COMPARE | MI_SEMAPHORE_REGISTER))
		return false;

	/* ACTHD is likely pointing to the dword after the actual command,
	 * so scan backwards until we find the MBOX.
	 */
	acthd_min = max((int)acthd - 3 * 4, 0);
	do {
		cmd = ioread32(ring->virtual_start + acthd);
		if (cmd == ipehr)
			break;

		acthd -= 4;
		if (acthd < acthd_min)
			return false;
	} while (1);

	signaller = &dev_priv->ring[(ring->id + (((ipehr >> 17) & 1) + 1)) % 3];
	return i915_seqno_passed(signaller->get_seqno(signaller, false),
				 ioread32(ring->virtual_start+acthd+4)+1);
}

static bool kick_ring(struct intel_ring_buffer *ring)
{
	struct drm_device *dev = ring->dev;
	struct drm_i915_private *dev_priv = dev->dev_private;
	u32 tmp = I915_READ_CTL(ring);
	if (tmp & RING_WAIT) {
		DRM_ERROR("Kicking stuck wait on %s\n",
			  ring->name);
		I915_WRITE_CTL(ring, tmp);
		return true;
	}

	if (INTEL_INFO(dev)->gen >= 6 &&
	    tmp & RING_WAIT_SEMAPHORE &&
	    semaphore_passed(ring)) {
		DRM_ERROR("Kicking stuck semaphore on %s\n",
			  ring->name);
		I915_WRITE_CTL(ring, tmp);
		return true;
	}
	return false;
}

static bool i915_hangcheck_hung(struct drm_device *dev)
{
	drm_i915_private_t *dev_priv = dev->dev_private;

	if (dev_priv->gpu_error.hangcheck_count++ > 1) {
		bool hung = true;

		DRM_ERROR("Hangcheck timer elapsed... GPU hung\n");
		i915_handle_error(dev, true);

		if (!IS_GEN2(dev)) {
			struct intel_ring_buffer *ring;
			int i;

			/* Is the chip hanging on a WAIT_FOR_EVENT?
			 * If so we can simply poke the RB_WAIT bit
			 * and break the hang. This should work on
			 * all but the second generation chipsets.
			 */
			for_each_ring(ring, dev_priv, i)
				hung &= !kick_ring(ring);
		}

		return hung;
	}

	return false;
}

/**
 * This is called when the chip hasn't reported back with completed
 * batchbuffers in a long time. The first time this is called we simply record
 * ACTHD. If ACTHD hasn't changed by the time the hangcheck timer elapses
 * again, we assume the chip is wedged and try to fix it.
 */
void i915_hangcheck_elapsed(unsigned long data)
{
	struct drm_device *dev = (struct drm_device *)data;
	drm_i915_private_t *dev_priv = dev->dev_private;
	uint32_t acthd[I915_NUM_RINGS], instdone[I915_NUM_INSTDONE_REG];
	struct intel_ring_buffer *ring;
	bool err = false, idle;
	int i;

	if (!i915_enable_hangcheck)
		return;

	memset(acthd, 0, sizeof(acthd));
	idle = true;
	for_each_ring(ring, dev_priv, i) {
	    idle &= i915_hangcheck_ring_idle(ring, &err);
	    acthd[i] = intel_ring_get_active_head(ring);
	}

	/* If all work is done then ACTHD clearly hasn't advanced. */
	if (idle) {
		if (err) {
			if (i915_hangcheck_hung(dev))
				return;

			goto repeat;
		}

		dev_priv->gpu_error.hangcheck_count = 0;
		return;
	}

	i915_get_extra_instdone(dev, instdone);
	if (memcmp(dev_priv->gpu_error.last_acthd, acthd,
		   sizeof(acthd)) == 0 &&
	    memcmp(dev_priv->gpu_error.prev_instdone, instdone,
		   sizeof(instdone)) == 0) {
		if (i915_hangcheck_hung(dev))
			return;
	} else {
		dev_priv->gpu_error.hangcheck_count = 0;

		memcpy(dev_priv->gpu_error.last_acthd, acthd,
		       sizeof(acthd));
		memcpy(dev_priv->gpu_error.prev_instdone, instdone,
		       sizeof(instdone));
	}

repeat:
	/* Reset timer case chip hangs without another request being added */
	mod_timer(&dev_priv->gpu_error.hangcheck_timer,
		  round_jiffies_up(jiffies + DRM_I915_HANGCHECK_JIFFIES));
}

/* drm_dma.h hooks
*/
static void ironlake_irq_preinstall(struct drm_device *dev)
{
	drm_i915_private_t *dev_priv = (drm_i915_private_t *) dev->dev_private;

	atomic_set(&dev_priv->irq_received, 0);

	I915_WRITE(HWSTAM, 0xeffe);

	/* XXX hotplug from PCH */

	I915_WRITE(DEIMR, 0xffffffff);
	I915_WRITE(DEIER, 0x0);
	POSTING_READ(DEIER);

	/* and GT */
	I915_WRITE(GTIMR, 0xffffffff);
	I915_WRITE(GTIER, 0x0);
	POSTING_READ(GTIER);

	if (HAS_PCH_NOP(dev))
		return;

	/* south display irq */
	I915_WRITE(SDEIMR, 0xffffffff);
	/*
	 * SDEIER is also touched by the interrupt handler to work around missed
	 * PCH interrupts. Hence we can't update it after the interrupt handler
	 * is enabled - instead we unconditionally enable all PCH interrupt
	 * sources here, but then only unmask them as needed with SDEIMR.
	 */
	I915_WRITE(SDEIER, 0xffffffff);
	POSTING_READ(SDEIER);
}

static void valleyview_irq_preinstall(struct drm_device *dev)
{
	drm_i915_private_t *dev_priv = (drm_i915_private_t *) dev->dev_private;
	int pipe;

	atomic_set(&dev_priv->irq_received, 0);

	/* VLV magic */
	I915_WRITE(VLV_IMR, 0);
	I915_WRITE(RING_IMR(RENDER_RING_BASE), 0);
	I915_WRITE(RING_IMR(GEN6_BSD_RING_BASE), 0);
	I915_WRITE(RING_IMR(BLT_RING_BASE), 0);

	/* and GT */
	I915_WRITE(GTIIR, I915_READ(GTIIR));
	I915_WRITE(GTIIR, I915_READ(GTIIR));
	I915_WRITE(GTIMR, 0xffffffff);
	I915_WRITE(GTIER, 0x0);
	POSTING_READ(GTIER);

	I915_WRITE(DPINVGTT, 0xff);

	I915_WRITE(PORT_HOTPLUG_EN, 0);
	I915_WRITE(PORT_HOTPLUG_STAT, I915_READ(PORT_HOTPLUG_STAT));
	for_each_pipe(pipe)
		I915_WRITE(PIPESTAT(pipe), 0xffff);
	I915_WRITE(VLV_IIR, 0xffffffff);
	I915_WRITE(VLV_IMR, 0xffffffff);
	I915_WRITE(VLV_IER, 0x0);
	POSTING_READ(VLV_IER);
}

static void ibx_hpd_irq_setup(struct drm_device *dev)
{
	drm_i915_private_t *dev_priv = (drm_i915_private_t *) dev->dev_private;
	struct drm_mode_config *mode_config = &dev->mode_config;
	struct intel_encoder *intel_encoder;
	u32 mask = ~I915_READ(SDEIMR);
	u32 hotplug;

	if (HAS_PCH_IBX(dev)) {
		mask &= ~SDE_HOTPLUG_MASK;
		list_for_each_entry(intel_encoder, &mode_config->encoder_list, base.head)
			if (dev_priv->hpd_stats[intel_encoder->hpd_pin].hpd_mark == HPD_ENABLED)
				mask |= hpd_ibx[intel_encoder->hpd_pin];
	} else {
		mask &= ~SDE_HOTPLUG_MASK_CPT;
		list_for_each_entry(intel_encoder, &mode_config->encoder_list, base.head)
			if (dev_priv->hpd_stats[intel_encoder->hpd_pin].hpd_mark == HPD_ENABLED)
				mask |= hpd_cpt[intel_encoder->hpd_pin];
	}

	I915_WRITE(SDEIMR, ~mask);

	/*
	 * Enable digital hotplug on the PCH, and configure the DP short pulse
	 * duration to 2ms (which is the minimum in the Display Port spec)
	 *
	 * This register is the same on all known PCH chips.
	 */
	hotplug = I915_READ(PCH_PORT_HOTPLUG);
	hotplug &= ~(PORTD_PULSE_DURATION_MASK|PORTC_PULSE_DURATION_MASK|PORTB_PULSE_DURATION_MASK);
	hotplug |= PORTD_HOTPLUG_ENABLE | PORTD_PULSE_DURATION_2ms;
	hotplug |= PORTC_HOTPLUG_ENABLE | PORTC_PULSE_DURATION_2ms;
	hotplug |= PORTB_HOTPLUG_ENABLE | PORTB_PULSE_DURATION_2ms;
	I915_WRITE(PCH_PORT_HOTPLUG, hotplug);
}

static void ibx_irq_postinstall(struct drm_device *dev)
{
	drm_i915_private_t *dev_priv = (drm_i915_private_t *) dev->dev_private;
	u32 mask;

	if (HAS_PCH_IBX(dev))
		mask = SDE_GMBUS | SDE_AUX_MASK;
	else
		mask = SDE_GMBUS_CPT | SDE_AUX_MASK_CPT;

	if (HAS_PCH_NOP(dev))
		return;

	I915_WRITE(SDEIIR, I915_READ(SDEIIR));
	I915_WRITE(SDEIMR, ~mask);
}

static int ironlake_irq_postinstall(struct drm_device *dev)
{
	drm_i915_private_t *dev_priv = (drm_i915_private_t *) dev->dev_private;
	/* enable kind of interrupts always enabled */
	u32 display_mask = DE_MASTER_IRQ_CONTROL | DE_GSE | DE_PCH_EVENT |
			   DE_PLANEA_FLIP_DONE | DE_PLANEB_FLIP_DONE |
			   DE_AUX_CHANNEL_A;
	u32 render_irqs;

	dev_priv->irq_mask = ~display_mask;

	/* should always can generate irq */
	I915_WRITE(DEIIR, I915_READ(DEIIR));
	I915_WRITE(DEIMR, dev_priv->irq_mask);
	I915_WRITE(DEIER, display_mask | DE_PIPEA_VBLANK | DE_PIPEB_VBLANK);
	POSTING_READ(DEIER);

	dev_priv->gt_irq_mask = ~0;

	I915_WRITE(GTIIR, I915_READ(GTIIR));
	I915_WRITE(GTIMR, dev_priv->gt_irq_mask);

	if (IS_GEN6(dev))
		render_irqs =
			GT_USER_INTERRUPT |
			GEN6_BSD_USER_INTERRUPT |
			GEN6_BLITTER_USER_INTERRUPT;
	else
		render_irqs =
			GT_USER_INTERRUPT |
			GT_PIPE_NOTIFY |
			GT_BSD_USER_INTERRUPT;
	I915_WRITE(GTIER, render_irqs);
	POSTING_READ(GTIER);

	ibx_irq_postinstall(dev);

	if (IS_IRONLAKE_M(dev)) {
		/* Clear & enable PCU event interrupts */
		I915_WRITE(DEIIR, DE_PCU_EVENT);
		I915_WRITE(DEIER, I915_READ(DEIER) | DE_PCU_EVENT);
		ironlake_enable_display_irq(dev_priv, DE_PCU_EVENT);
	}

	return 0;
}

static int ivybridge_irq_postinstall(struct drm_device *dev)
{
	drm_i915_private_t *dev_priv = (drm_i915_private_t *) dev->dev_private;
	/* enable kind of interrupts always enabled */
	u32 display_mask =
		DE_MASTER_IRQ_CONTROL | DE_GSE_IVB | DE_PCH_EVENT_IVB |
		DE_PLANEC_FLIP_DONE_IVB |
		DE_PLANEB_FLIP_DONE_IVB |
		DE_PLANEA_FLIP_DONE_IVB |
		DE_AUX_CHANNEL_A_IVB;
	u32 render_irqs;

	dev_priv->irq_mask = ~display_mask;

	/* should always can generate irq */
	I915_WRITE(DEIIR, I915_READ(DEIIR));
	I915_WRITE(DEIMR, dev_priv->irq_mask);
	I915_WRITE(DEIER,
		   display_mask |
		   DE_PIPEC_VBLANK_IVB |
		   DE_PIPEB_VBLANK_IVB |
		   DE_PIPEA_VBLANK_IVB);
	POSTING_READ(DEIER);

	dev_priv->gt_irq_mask = ~GT_GEN7_L3_PARITY_ERROR_INTERRUPT;

	I915_WRITE(GTIIR, I915_READ(GTIIR));
	I915_WRITE(GTIMR, dev_priv->gt_irq_mask);

	render_irqs = GT_USER_INTERRUPT | GEN6_BSD_USER_INTERRUPT |
		GEN6_BLITTER_USER_INTERRUPT | GT_GEN7_L3_PARITY_ERROR_INTERRUPT;
	I915_WRITE(GTIER, render_irqs);
	POSTING_READ(GTIER);

	ibx_irq_postinstall(dev);

	return 0;
}

static int valleyview_irq_postinstall(struct drm_device *dev)
{
	drm_i915_private_t *dev_priv = (drm_i915_private_t *) dev->dev_private;
	u32 enable_mask;
	u32 pipestat_enable = PLANE_FLIP_DONE_INT_EN_VLV;
	u32 render_irqs;
	u16 msid;

	enable_mask = I915_DISPLAY_PORT_INTERRUPT;
	enable_mask |= I915_DISPLAY_PIPE_A_EVENT_INTERRUPT |
		I915_DISPLAY_PIPE_A_VBLANK_INTERRUPT |
		I915_DISPLAY_PIPE_B_EVENT_INTERRUPT |
		I915_DISPLAY_PIPE_B_VBLANK_INTERRUPT;

	/*
	 *Leave vblank interrupts masked initially.  enable/disable will
	 * toggle them based on usage.
	 */
	dev_priv->irq_mask = (~enable_mask) |
		I915_DISPLAY_PIPE_A_VBLANK_INTERRUPT |
		I915_DISPLAY_PIPE_B_VBLANK_INTERRUPT;

	/* Hack for broken MSIs on VLV */
	pci_write_config_dword(dev_priv->dev->pdev, 0x94, 0xfee00000);
	pci_read_config_word(dev->pdev, 0x98, &msid);
	msid &= 0xff; /* mask out delivery bits */
	msid |= (1<<14);
	pci_write_config_word(dev_priv->dev->pdev, 0x98, msid);

	I915_WRITE(PORT_HOTPLUG_EN, 0);
	POSTING_READ(PORT_HOTPLUG_EN);

	I915_WRITE(VLV_IMR, dev_priv->irq_mask);
	I915_WRITE(VLV_IER, enable_mask);
	I915_WRITE(VLV_IIR, 0xffffffff);
	I915_WRITE(PIPESTAT(0), 0xffff);
	I915_WRITE(PIPESTAT(1), 0xffff);
	POSTING_READ(VLV_IER);

	i915_enable_pipestat(dev_priv, 0, pipestat_enable);
	i915_enable_pipestat(dev_priv, 0, PIPE_GMBUS_EVENT_ENABLE);
	i915_enable_pipestat(dev_priv, 1, pipestat_enable);

	I915_WRITE(VLV_IIR, 0xffffffff);
	I915_WRITE(VLV_IIR, 0xffffffff);

	I915_WRITE(GTIIR, I915_READ(GTIIR));
	I915_WRITE(GTIMR, dev_priv->gt_irq_mask);

	render_irqs = GT_USER_INTERRUPT | GEN6_BSD_USER_INTERRUPT |
		GEN6_BLITTER_USER_INTERRUPT;
	I915_WRITE(GTIER, render_irqs);
	POSTING_READ(GTIER);

	/* ack & enable invalid PTE error interrupts */
#if 0 /* FIXME: add support to irq handler for checking these bits */
	I915_WRITE(DPINVGTT, DPINVGTT_STATUS_MASK);
	I915_WRITE(DPINVGTT, DPINVGTT_EN_MASK);
#endif

	I915_WRITE(VLV_MASTER_IER, MASTER_INTERRUPT_ENABLE);

	return 0;
}

static void valleyview_irq_uninstall(struct drm_device *dev)
{
	drm_i915_private_t *dev_priv = (drm_i915_private_t *) dev->dev_private;
	int pipe;

	if (!dev_priv)
		return;

	del_timer_sync(&dev_priv->hotplug_reenable_timer);

	for_each_pipe(pipe)
		I915_WRITE(PIPESTAT(pipe), 0xffff);

	I915_WRITE(HWSTAM, 0xffffffff);
	I915_WRITE(PORT_HOTPLUG_EN, 0);
	I915_WRITE(PORT_HOTPLUG_STAT, I915_READ(PORT_HOTPLUG_STAT));
	for_each_pipe(pipe)
		I915_WRITE(PIPESTAT(pipe), 0xffff);
	I915_WRITE(VLV_IIR, 0xffffffff);
	I915_WRITE(VLV_IMR, 0xffffffff);
	I915_WRITE(VLV_IER, 0x0);
	POSTING_READ(VLV_IER);
}

static void ironlake_irq_uninstall(struct drm_device *dev)
{
	drm_i915_private_t *dev_priv = (drm_i915_private_t *) dev->dev_private;

	if (!dev_priv)
		return;

	del_timer_sync(&dev_priv->hotplug_reenable_timer);

	I915_WRITE(HWSTAM, 0xffffffff);

	I915_WRITE(DEIMR, 0xffffffff);
	I915_WRITE(DEIER, 0x0);
	I915_WRITE(DEIIR, I915_READ(DEIIR));

	I915_WRITE(GTIMR, 0xffffffff);
	I915_WRITE(GTIER, 0x0);
	I915_WRITE(GTIIR, I915_READ(GTIIR));

	if (HAS_PCH_NOP(dev))
		return;

	I915_WRITE(SDEIMR, 0xffffffff);
	I915_WRITE(SDEIER, 0x0);
	I915_WRITE(SDEIIR, I915_READ(SDEIIR));
}

static void i8xx_irq_preinstall(struct drm_device * dev)
{
	drm_i915_private_t *dev_priv = (drm_i915_private_t *) dev->dev_private;
	int pipe;

	atomic_set(&dev_priv->irq_received, 0);

	for_each_pipe(pipe)
		I915_WRITE(PIPESTAT(pipe), 0);
	I915_WRITE16(IMR, 0xffff);
	I915_WRITE16(IER, 0x0);
	POSTING_READ16(IER);
}

static int i8xx_irq_postinstall(struct drm_device *dev)
{
	drm_i915_private_t *dev_priv = (drm_i915_private_t *) dev->dev_private;

	I915_WRITE16(EMR,
		     ~(I915_ERROR_PAGE_TABLE | I915_ERROR_MEMORY_REFRESH));

	/* Unmask the interrupts that we always want on. */
	dev_priv->irq_mask =
		~(I915_DISPLAY_PIPE_A_EVENT_INTERRUPT |
		  I915_DISPLAY_PIPE_B_EVENT_INTERRUPT |
		  I915_DISPLAY_PLANE_A_FLIP_PENDING_INTERRUPT |
		  I915_DISPLAY_PLANE_B_FLIP_PENDING_INTERRUPT |
		  I915_RENDER_COMMAND_PARSER_ERROR_INTERRUPT);
	I915_WRITE16(IMR, dev_priv->irq_mask);

	I915_WRITE16(IER,
		     I915_DISPLAY_PIPE_A_EVENT_INTERRUPT |
		     I915_DISPLAY_PIPE_B_EVENT_INTERRUPT |
		     I915_RENDER_COMMAND_PARSER_ERROR_INTERRUPT |
		     I915_USER_INTERRUPT);
	POSTING_READ16(IER);

	return 0;
}

/*
 * Returns true when a page flip has completed.
 */
static bool i8xx_handle_vblank(struct drm_device *dev,
			       int pipe, u16 iir)
{
	drm_i915_private_t *dev_priv = dev->dev_private;
	u16 flip_pending = DISPLAY_PLANE_FLIP_PENDING(pipe);

	if (!drm_handle_vblank(dev, pipe))
		return false;

	if ((iir & flip_pending) == 0)
		return false;

	intel_prepare_page_flip(dev, pipe);

	/* We detect FlipDone by looking for the change in PendingFlip from '1'
	 * to '0' on the following vblank, i.e. IIR has the Pendingflip
	 * asserted following the MI_DISPLAY_FLIP, but ISR is deasserted, hence
	 * the flip is completed (no longer pending). Since this doesn't raise
	 * an interrupt per se, we watch for the change at vblank.
	 */
	if (I915_READ16(ISR) & flip_pending)
		return false;

	intel_finish_page_flip(dev, pipe);

	return true;
}

static irqreturn_t i8xx_irq_handler(int irq, void *arg)
{
	struct drm_device *dev = (struct drm_device *) arg;
	drm_i915_private_t *dev_priv = (drm_i915_private_t *) dev->dev_private;
	u16 iir, new_iir;
	u32 pipe_stats[2];
	unsigned long irqflags;
	int irq_received;
	int pipe;
	u16 flip_mask =
		I915_DISPLAY_PLANE_A_FLIP_PENDING_INTERRUPT |
		I915_DISPLAY_PLANE_B_FLIP_PENDING_INTERRUPT;

	atomic_inc(&dev_priv->irq_received);

	iir = I915_READ16(IIR);
	if (iir == 0)
		return IRQ_NONE;

	while (iir & ~flip_mask) {
		/* Can't rely on pipestat interrupt bit in iir as it might
		 * have been cleared after the pipestat interrupt was received.
		 * It doesn't set the bit in iir again, but it still produces
		 * interrupts (for non-MSI).
		 */
		spin_lock_irqsave(&dev_priv->irq_lock, irqflags);
		if (iir & I915_RENDER_COMMAND_PARSER_ERROR_INTERRUPT)
			i915_handle_error(dev, false);

		for_each_pipe(pipe) {
			int reg = PIPESTAT(pipe);
			pipe_stats[pipe] = I915_READ(reg);

			/*
			 * Clear the PIPE*STAT regs before the IIR
			 */
			if (pipe_stats[pipe] & 0x8000ffff) {
				if (pipe_stats[pipe] & PIPE_FIFO_UNDERRUN_STATUS)
					DRM_DEBUG_DRIVER("pipe %c underrun\n",
							 pipe_name(pipe));
				I915_WRITE(reg, pipe_stats[pipe]);
				irq_received = 1;
			}
		}
		spin_unlock_irqrestore(&dev_priv->irq_lock, irqflags);

		I915_WRITE16(IIR, iir & ~flip_mask);
		new_iir = I915_READ16(IIR); /* Flush posted writes */

		i915_update_dri1_breadcrumb(dev);

		if (iir & I915_USER_INTERRUPT)
			notify_ring(dev, &dev_priv->ring[RCS]);

		if (pipe_stats[0] & PIPE_VBLANK_INTERRUPT_STATUS &&
		    i8xx_handle_vblank(dev, 0, iir))
			flip_mask &= ~DISPLAY_PLANE_FLIP_PENDING(0);

		if (pipe_stats[1] & PIPE_VBLANK_INTERRUPT_STATUS &&
		    i8xx_handle_vblank(dev, 1, iir))
			flip_mask &= ~DISPLAY_PLANE_FLIP_PENDING(1);

		iir = new_iir;
	}

	return IRQ_HANDLED;
}

static void i8xx_irq_uninstall(struct drm_device * dev)
{
	drm_i915_private_t *dev_priv = (drm_i915_private_t *) dev->dev_private;
	int pipe;

	for_each_pipe(pipe) {
		/* Clear enable bits; then clear status bits */
		I915_WRITE(PIPESTAT(pipe), 0);
		I915_WRITE(PIPESTAT(pipe), I915_READ(PIPESTAT(pipe)));
	}
	I915_WRITE16(IMR, 0xffff);
	I915_WRITE16(IER, 0x0);
	I915_WRITE16(IIR, I915_READ16(IIR));
}

static void i915_irq_preinstall(struct drm_device * dev)
{
	drm_i915_private_t *dev_priv = (drm_i915_private_t *) dev->dev_private;
	int pipe;

	atomic_set(&dev_priv->irq_received, 0);

	if (I915_HAS_HOTPLUG(dev)) {
		I915_WRITE(PORT_HOTPLUG_EN, 0);
		I915_WRITE(PORT_HOTPLUG_STAT, I915_READ(PORT_HOTPLUG_STAT));
	}

	I915_WRITE16(HWSTAM, 0xeffe);
	for_each_pipe(pipe)
		I915_WRITE(PIPESTAT(pipe), 0);
	I915_WRITE(IMR, 0xffffffff);
	I915_WRITE(IER, 0x0);
	POSTING_READ(IER);
}

static int i915_irq_postinstall(struct drm_device *dev)
{
	drm_i915_private_t *dev_priv = (drm_i915_private_t *) dev->dev_private;
	u32 enable_mask;

	I915_WRITE(EMR, ~(I915_ERROR_PAGE_TABLE | I915_ERROR_MEMORY_REFRESH));

	/* Unmask the interrupts that we always want on. */
	dev_priv->irq_mask =
		~(I915_ASLE_INTERRUPT |
		  I915_DISPLAY_PIPE_A_EVENT_INTERRUPT |
		  I915_DISPLAY_PIPE_B_EVENT_INTERRUPT |
		  I915_DISPLAY_PLANE_A_FLIP_PENDING_INTERRUPT |
		  I915_DISPLAY_PLANE_B_FLIP_PENDING_INTERRUPT |
		  I915_RENDER_COMMAND_PARSER_ERROR_INTERRUPT);

	enable_mask =
		I915_ASLE_INTERRUPT |
		I915_DISPLAY_PIPE_A_EVENT_INTERRUPT |
		I915_DISPLAY_PIPE_B_EVENT_INTERRUPT |
		I915_RENDER_COMMAND_PARSER_ERROR_INTERRUPT |
		I915_USER_INTERRUPT;

	if (I915_HAS_HOTPLUG(dev)) {
		I915_WRITE(PORT_HOTPLUG_EN, 0);
		POSTING_READ(PORT_HOTPLUG_EN);

		/* Enable in IER... */
		enable_mask |= I915_DISPLAY_PORT_INTERRUPT;
		/* and unmask in IMR */
		dev_priv->irq_mask &= ~I915_DISPLAY_PORT_INTERRUPT;
	}

	I915_WRITE(IMR, dev_priv->irq_mask);
	I915_WRITE(IER, enable_mask);
	POSTING_READ(IER);

	intel_opregion_enable_asle(dev);

	return 0;
}

/*
 * Returns true when a page flip has completed.
 */
static bool i915_handle_vblank(struct drm_device *dev,
			       int plane, int pipe, u32 iir)
{
	drm_i915_private_t *dev_priv = dev->dev_private;
	u32 flip_pending = DISPLAY_PLANE_FLIP_PENDING(plane);

	if (!drm_handle_vblank(dev, pipe))
		return false;

	if ((iir & flip_pending) == 0)
		return false;

	intel_prepare_page_flip(dev, plane);

	/* We detect FlipDone by looking for the change in PendingFlip from '1'
	 * to '0' on the following vblank, i.e. IIR has the Pendingflip
	 * asserted following the MI_DISPLAY_FLIP, but ISR is deasserted, hence
	 * the flip is completed (no longer pending). Since this doesn't raise
	 * an interrupt per se, we watch for the change at vblank.
	 */
	if (I915_READ(ISR) & flip_pending)
		return false;

	intel_finish_page_flip(dev, pipe);

	return true;
}

static irqreturn_t i915_irq_handler(int irq, void *arg)
{
	struct drm_device *dev = (struct drm_device *) arg;
	drm_i915_private_t *dev_priv = (drm_i915_private_t *) dev->dev_private;
	u32 iir, new_iir, pipe_stats[I915_MAX_PIPES];
	unsigned long irqflags;
	u32 flip_mask =
		I915_DISPLAY_PLANE_A_FLIP_PENDING_INTERRUPT |
		I915_DISPLAY_PLANE_B_FLIP_PENDING_INTERRUPT;
	int pipe, ret = IRQ_NONE;

	atomic_inc(&dev_priv->irq_received);

	iir = I915_READ(IIR);
	do {
		bool irq_received = (iir & ~flip_mask) != 0;
		bool blc_event = false;

		/* Can't rely on pipestat interrupt bit in iir as it might
		 * have been cleared after the pipestat interrupt was received.
		 * It doesn't set the bit in iir again, but it still produces
		 * interrupts (for non-MSI).
		 */
		spin_lock_irqsave(&dev_priv->irq_lock, irqflags);
		if (iir & I915_RENDER_COMMAND_PARSER_ERROR_INTERRUPT)
			i915_handle_error(dev, false);

		for_each_pipe(pipe) {
			int reg = PIPESTAT(pipe);
			pipe_stats[pipe] = I915_READ(reg);

			/* Clear the PIPE*STAT regs before the IIR */
			if (pipe_stats[pipe] & 0x8000ffff) {
				if (pipe_stats[pipe] & PIPE_FIFO_UNDERRUN_STATUS)
					DRM_DEBUG_DRIVER("pipe %c underrun\n",
							 pipe_name(pipe));
				I915_WRITE(reg, pipe_stats[pipe]);
				irq_received = true;
			}
		}
		spin_unlock_irqrestore(&dev_priv->irq_lock, irqflags);

		if (!irq_received)
			break;

		/* Consume port.  Then clear IIR or we'll miss events */
		if ((I915_HAS_HOTPLUG(dev)) &&
		    (iir & I915_DISPLAY_PORT_INTERRUPT)) {
			u32 hotplug_status = I915_READ(PORT_HOTPLUG_STAT);
			u32 hotplug_trigger = hotplug_status & HOTPLUG_INT_STATUS_I915;

			DRM_DEBUG_DRIVER("hotplug event received, stat 0x%08x\n",
				  hotplug_status);
			if (hotplug_trigger) {
				if (hotplug_irq_storm_detect(dev, hotplug_trigger, hpd_status_i915))
					i915_hpd_irq_setup(dev);
				queue_work(dev_priv->wq,
					   &dev_priv->hotplug_work);
			}
			I915_WRITE(PORT_HOTPLUG_STAT, hotplug_status);
			POSTING_READ(PORT_HOTPLUG_STAT);
		}

		I915_WRITE(IIR, iir & ~flip_mask);
		new_iir = I915_READ(IIR); /* Flush posted writes */

		if (iir & I915_USER_INTERRUPT)
			notify_ring(dev, &dev_priv->ring[RCS]);

		for_each_pipe(pipe) {
			int plane = pipe;
			if (IS_MOBILE(dev))
				plane = !plane;

			if (pipe_stats[pipe] & PIPE_VBLANK_INTERRUPT_STATUS &&
			    i915_handle_vblank(dev, plane, pipe, iir))
				flip_mask &= ~DISPLAY_PLANE_FLIP_PENDING(plane);

			if (pipe_stats[pipe] & PIPE_LEGACY_BLC_EVENT_STATUS)
				blc_event = true;
		}

		if (blc_event || (iir & I915_ASLE_INTERRUPT))
			intel_opregion_asle_intr(dev);

		/* With MSI, interrupts are only generated when iir
		 * transitions from zero to nonzero.  If another bit got
		 * set while we were handling the existing iir bits, then
		 * we would never get another interrupt.
		 *
		 * This is fine on non-MSI as well, as if we hit this path
		 * we avoid exiting the interrupt handler only to generate
		 * another one.
		 *
		 * Note that for MSI this could cause a stray interrupt report
		 * if an interrupt landed in the time between writing IIR and
		 * the posting read.  This should be rare enough to never
		 * trigger the 99% of 100,000 interrupts test for disabling
		 * stray interrupts.
		 */
		ret = IRQ_HANDLED;
		iir = new_iir;
	} while (iir & ~flip_mask);

	i915_update_dri1_breadcrumb(dev);

	return ret;
}

static void i915_irq_uninstall(struct drm_device * dev)
{
	drm_i915_private_t *dev_priv = (drm_i915_private_t *) dev->dev_private;
	int pipe;

	del_timer_sync(&dev_priv->hotplug_reenable_timer);

	if (I915_HAS_HOTPLUG(dev)) {
		I915_WRITE(PORT_HOTPLUG_EN, 0);
		I915_WRITE(PORT_HOTPLUG_STAT, I915_READ(PORT_HOTPLUG_STAT));
	}

	I915_WRITE16(HWSTAM, 0xffff);
	for_each_pipe(pipe) {
		/* Clear enable bits; then clear status bits */
		I915_WRITE(PIPESTAT(pipe), 0);
		I915_WRITE(PIPESTAT(pipe), I915_READ(PIPESTAT(pipe)));
	}
	I915_WRITE(IMR, 0xffffffff);
	I915_WRITE(IER, 0x0);

	I915_WRITE(IIR, I915_READ(IIR));
}

static void i965_irq_preinstall(struct drm_device * dev)
{
	drm_i915_private_t *dev_priv = (drm_i915_private_t *) dev->dev_private;
	int pipe;

	atomic_set(&dev_priv->irq_received, 0);

	I915_WRITE(PORT_HOTPLUG_EN, 0);
	I915_WRITE(PORT_HOTPLUG_STAT, I915_READ(PORT_HOTPLUG_STAT));

	I915_WRITE(HWSTAM, 0xeffe);
	for_each_pipe(pipe)
		I915_WRITE(PIPESTAT(pipe), 0);
	I915_WRITE(IMR, 0xffffffff);
	I915_WRITE(IER, 0x0);
	POSTING_READ(IER);
}

static int i965_irq_postinstall(struct drm_device *dev)
{
	drm_i915_private_t *dev_priv = (drm_i915_private_t *) dev->dev_private;
	u32 enable_mask;
	u32 error_mask;

	/* Unmask the interrupts that we always want on. */
	dev_priv->irq_mask = ~(I915_ASLE_INTERRUPT |
			       I915_DISPLAY_PORT_INTERRUPT |
			       I915_DISPLAY_PIPE_A_EVENT_INTERRUPT |
			       I915_DISPLAY_PIPE_B_EVENT_INTERRUPT |
			       I915_DISPLAY_PLANE_A_FLIP_PENDING_INTERRUPT |
			       I915_DISPLAY_PLANE_B_FLIP_PENDING_INTERRUPT |
			       I915_RENDER_COMMAND_PARSER_ERROR_INTERRUPT);

	enable_mask = ~dev_priv->irq_mask;
	enable_mask &= ~(I915_DISPLAY_PLANE_A_FLIP_PENDING_INTERRUPT |
			 I915_DISPLAY_PLANE_B_FLIP_PENDING_INTERRUPT);
	enable_mask |= I915_USER_INTERRUPT;

	if (IS_G4X(dev))
		enable_mask |= I915_BSD_USER_INTERRUPT;

	i915_enable_pipestat(dev_priv, 0, PIPE_GMBUS_EVENT_ENABLE);

	/*
	 * Enable some error detection, note the instruction error mask
	 * bit is reserved, so we leave it masked.
	 */
	if (IS_G4X(dev)) {
		error_mask = ~(GM45_ERROR_PAGE_TABLE |
			       GM45_ERROR_MEM_PRIV |
			       GM45_ERROR_CP_PRIV |
			       I915_ERROR_MEMORY_REFRESH);
	} else {
		error_mask = ~(I915_ERROR_PAGE_TABLE |
			       I915_ERROR_MEMORY_REFRESH);
	}
	I915_WRITE(EMR, error_mask);

	I915_WRITE(IMR, dev_priv->irq_mask);
	I915_WRITE(IER, enable_mask);
	POSTING_READ(IER);

	I915_WRITE(PORT_HOTPLUG_EN, 0);
	POSTING_READ(PORT_HOTPLUG_EN);

	intel_opregion_enable_asle(dev);

	return 0;
}

static void i915_hpd_irq_setup(struct drm_device *dev)
{
	drm_i915_private_t *dev_priv = (drm_i915_private_t *) dev->dev_private;
	struct drm_mode_config *mode_config = &dev->mode_config;
	struct intel_encoder *intel_encoder;
	u32 hotplug_en;

	if (I915_HAS_HOTPLUG(dev)) {
		hotplug_en = I915_READ(PORT_HOTPLUG_EN);
		hotplug_en &= ~HOTPLUG_INT_EN_MASK;
		/* Note HDMI and DP share hotplug bits */
		/* enable bits are the same for all generations */
		list_for_each_entry(intel_encoder, &mode_config->encoder_list, base.head)
			if (dev_priv->hpd_stats[intel_encoder->hpd_pin].hpd_mark == HPD_ENABLED)
				hotplug_en |= hpd_mask_i915[intel_encoder->hpd_pin];
		/* Programming the CRT detection parameters tends
		   to generate a spurious hotplug event about three
		   seconds later.  So just do it once.
		*/
		if (IS_G4X(dev))
			hotplug_en |= CRT_HOTPLUG_ACTIVATION_PERIOD_64;
		hotplug_en &= ~CRT_HOTPLUG_VOLTAGE_COMPARE_MASK;
		hotplug_en |= CRT_HOTPLUG_VOLTAGE_COMPARE_50;

		/* Ignore TV since it's buggy */
		I915_WRITE(PORT_HOTPLUG_EN, hotplug_en);
	}
}

static irqreturn_t i965_irq_handler(int irq, void *arg)
{
	struct drm_device *dev = (struct drm_device *) arg;
	drm_i915_private_t *dev_priv = (drm_i915_private_t *) dev->dev_private;
	u32 iir, new_iir;
	u32 pipe_stats[I915_MAX_PIPES];
	unsigned long irqflags;
	int irq_received;
	int ret = IRQ_NONE, pipe;
	u32 flip_mask =
		I915_DISPLAY_PLANE_A_FLIP_PENDING_INTERRUPT |
		I915_DISPLAY_PLANE_B_FLIP_PENDING_INTERRUPT;

	atomic_inc(&dev_priv->irq_received);

	iir = I915_READ(IIR);

	for (;;) {
		bool blc_event = false;

		irq_received = (iir & ~flip_mask) != 0;

		/* Can't rely on pipestat interrupt bit in iir as it might
		 * have been cleared after the pipestat interrupt was received.
		 * It doesn't set the bit in iir again, but it still produces
		 * interrupts (for non-MSI).
		 */
		spin_lock_irqsave(&dev_priv->irq_lock, irqflags);
		if (iir & I915_RENDER_COMMAND_PARSER_ERROR_INTERRUPT)
			i915_handle_error(dev, false);

		for_each_pipe(pipe) {
			int reg = PIPESTAT(pipe);
			pipe_stats[pipe] = I915_READ(reg);

			/*
			 * Clear the PIPE*STAT regs before the IIR
			 */
			if (pipe_stats[pipe] & 0x8000ffff) {
				if (pipe_stats[pipe] & PIPE_FIFO_UNDERRUN_STATUS)
					DRM_DEBUG_DRIVER("pipe %c underrun\n",
							 pipe_name(pipe));
				I915_WRITE(reg, pipe_stats[pipe]);
				irq_received = 1;
			}
		}
		spin_unlock_irqrestore(&dev_priv->irq_lock, irqflags);

		if (!irq_received)
			break;

		ret = IRQ_HANDLED;

		/* Consume port.  Then clear IIR or we'll miss events */
		if (iir & I915_DISPLAY_PORT_INTERRUPT) {
			u32 hotplug_status = I915_READ(PORT_HOTPLUG_STAT);
			u32 hotplug_trigger = hotplug_status & (IS_G4X(dev) ?
								  HOTPLUG_INT_STATUS_G4X :
								  HOTPLUG_INT_STATUS_I965);

			DRM_DEBUG_DRIVER("hotplug event received, stat 0x%08x\n",
				  hotplug_status);
			if (hotplug_trigger) {
				if (hotplug_irq_storm_detect(dev, hotplug_trigger,
							    IS_G4X(dev) ? hpd_status_gen4 : hpd_status_i965))
					i915_hpd_irq_setup(dev);
				queue_work(dev_priv->wq,
					   &dev_priv->hotplug_work);
			}
			I915_WRITE(PORT_HOTPLUG_STAT, hotplug_status);
			I915_READ(PORT_HOTPLUG_STAT);
		}

		I915_WRITE(IIR, iir & ~flip_mask);
		new_iir = I915_READ(IIR); /* Flush posted writes */

		if (iir & I915_USER_INTERRUPT)
			notify_ring(dev, &dev_priv->ring[RCS]);
		if (iir & I915_BSD_USER_INTERRUPT)
			notify_ring(dev, &dev_priv->ring[VCS]);

		for_each_pipe(pipe) {
			if (pipe_stats[pipe] & PIPE_START_VBLANK_INTERRUPT_STATUS &&
			    i915_handle_vblank(dev, pipe, pipe, iir))
				flip_mask &= ~DISPLAY_PLANE_FLIP_PENDING(pipe);

			if (pipe_stats[pipe] & PIPE_LEGACY_BLC_EVENT_STATUS)
				blc_event = true;
		}


		if (blc_event || (iir & I915_ASLE_INTERRUPT))
			intel_opregion_asle_intr(dev);

		if (pipe_stats[0] & PIPE_GMBUS_INTERRUPT_STATUS)
			gmbus_irq_handler(dev);

		/* With MSI, interrupts are only generated when iir
		 * transitions from zero to nonzero.  If another bit got
		 * set while we were handling the existing iir bits, then
		 * we would never get another interrupt.
		 *
		 * This is fine on non-MSI as well, as if we hit this path
		 * we avoid exiting the interrupt handler only to generate
		 * another one.
		 *
		 * Note that for MSI this could cause a stray interrupt report
		 * if an interrupt landed in the time between writing IIR and
		 * the posting read.  This should be rare enough to never
		 * trigger the 99% of 100,000 interrupts test for disabling
		 * stray interrupts.
		 */
		iir = new_iir;
	}

	i915_update_dri1_breadcrumb(dev);

	return ret;
}

static void i965_irq_uninstall(struct drm_device * dev)
{
	drm_i915_private_t *dev_priv = (drm_i915_private_t *) dev->dev_private;
	int pipe;

	if (!dev_priv)
		return;

	del_timer_sync(&dev_priv->hotplug_reenable_timer);

	I915_WRITE(PORT_HOTPLUG_EN, 0);
	I915_WRITE(PORT_HOTPLUG_STAT, I915_READ(PORT_HOTPLUG_STAT));

	I915_WRITE(HWSTAM, 0xffffffff);
	for_each_pipe(pipe)
		I915_WRITE(PIPESTAT(pipe), 0);
	I915_WRITE(IMR, 0xffffffff);
	I915_WRITE(IER, 0x0);

	for_each_pipe(pipe)
		I915_WRITE(PIPESTAT(pipe),
			   I915_READ(PIPESTAT(pipe)) & 0x8000ffff);
	I915_WRITE(IIR, I915_READ(IIR));
}

static void i915_reenable_hotplug_timer_func(unsigned long data)
{
	drm_i915_private_t *dev_priv = (drm_i915_private_t *)data;
	struct drm_device *dev = dev_priv->dev;
	struct drm_mode_config *mode_config = &dev->mode_config;
	unsigned long irqflags;
	int i;

	spin_lock_irqsave(&dev_priv->irq_lock, irqflags);
	for (i = (HPD_NONE + 1); i < HPD_NUM_PINS; i++) {
		struct drm_connector *connector;

		if (dev_priv->hpd_stats[i].hpd_mark != HPD_DISABLED)
			continue;

		dev_priv->hpd_stats[i].hpd_mark = HPD_ENABLED;

		list_for_each_entry(connector, &mode_config->connector_list, head) {
			struct intel_connector *intel_connector = to_intel_connector(connector);

			if (intel_connector->encoder->hpd_pin == i) {
				if (connector->polled != intel_connector->polled)
					DRM_DEBUG_DRIVER("Reenabling HPD on connector %s\n",
							 drm_get_connector_name(connector));
				connector->polled = intel_connector->polled;
				if (!connector->polled)
					connector->polled = DRM_CONNECTOR_POLL_HPD;
			}
		}
	}
	if (dev_priv->display.hpd_irq_setup)
		dev_priv->display.hpd_irq_setup(dev);
	spin_unlock_irqrestore(&dev_priv->irq_lock, irqflags);
}

void intel_irq_init(struct drm_device *dev)
{
	struct drm_i915_private *dev_priv = dev->dev_private;

	INIT_WORK(&dev_priv->hotplug_work, i915_hotplug_work_func);
	INIT_WORK(&dev_priv->gpu_error.work, i915_error_work_func);
	INIT_WORK(&dev_priv->rps.work, gen6_pm_rps_work);
	INIT_WORK(&dev_priv->l3_parity.error_work, ivybridge_parity_work);

	setup_timer(&dev_priv->gpu_error.hangcheck_timer,
		    i915_hangcheck_elapsed,
		    (unsigned long) dev);
	setup_timer(&dev_priv->hotplug_reenable_timer, i915_reenable_hotplug_timer_func,
		    (unsigned long) dev_priv);

	pm_qos_add_request(&dev_priv->pm_qos, PM_QOS_CPU_DMA_LATENCY, PM_QOS_DEFAULT_VALUE);

	dev->driver->get_vblank_counter = i915_get_vblank_counter;
	dev->max_vblank_count = 0xffffff; /* only 24 bits of frame count */
	if (IS_G4X(dev) || INTEL_INFO(dev)->gen >= 5) {
		dev->max_vblank_count = 0xffffffff; /* full 32 bit counter */
		dev->driver->get_vblank_counter = gm45_get_vblank_counter;
	}

	if (drm_core_check_feature(dev, DRIVER_MODESET))
		dev->driver->get_vblank_timestamp = i915_get_vblank_timestamp;
	else
		dev->driver->get_vblank_timestamp = NULL;
	dev->driver->get_scanout_position = i915_get_crtc_scanoutpos;

	if (IS_VALLEYVIEW(dev)) {
		dev->driver->irq_handler = valleyview_irq_handler;
		dev->driver->irq_preinstall = valleyview_irq_preinstall;
		dev->driver->irq_postinstall = valleyview_irq_postinstall;
		dev->driver->irq_uninstall = valleyview_irq_uninstall;
		dev->driver->enable_vblank = valleyview_enable_vblank;
		dev->driver->disable_vblank = valleyview_disable_vblank;
		dev_priv->display.hpd_irq_setup = i915_hpd_irq_setup;
	} else if (IS_IVYBRIDGE(dev) || IS_HASWELL(dev)) {
		/* Share pre & uninstall handlers with ILK/SNB */
		dev->driver->irq_handler = ivybridge_irq_handler;
		dev->driver->irq_preinstall = ironlake_irq_preinstall;
		dev->driver->irq_postinstall = ivybridge_irq_postinstall;
		dev->driver->irq_uninstall = ironlake_irq_uninstall;
		dev->driver->enable_vblank = ivybridge_enable_vblank;
		dev->driver->disable_vblank = ivybridge_disable_vblank;
		dev_priv->display.hpd_irq_setup = ibx_hpd_irq_setup;
	} else if (HAS_PCH_SPLIT(dev)) {
		dev->driver->irq_handler = ironlake_irq_handler;
		dev->driver->irq_preinstall = ironlake_irq_preinstall;
		dev->driver->irq_postinstall = ironlake_irq_postinstall;
		dev->driver->irq_uninstall = ironlake_irq_uninstall;
		dev->driver->enable_vblank = ironlake_enable_vblank;
		dev->driver->disable_vblank = ironlake_disable_vblank;
		dev_priv->display.hpd_irq_setup = ibx_hpd_irq_setup;
	} else {
		if (INTEL_INFO(dev)->gen == 2) {
			dev->driver->irq_preinstall = i8xx_irq_preinstall;
			dev->driver->irq_postinstall = i8xx_irq_postinstall;
			dev->driver->irq_handler = i8xx_irq_handler;
			dev->driver->irq_uninstall = i8xx_irq_uninstall;
		} else if (INTEL_INFO(dev)->gen == 3) {
			dev->driver->irq_preinstall = i915_irq_preinstall;
			dev->driver->irq_postinstall = i915_irq_postinstall;
			dev->driver->irq_uninstall = i915_irq_uninstall;
			dev->driver->irq_handler = i915_irq_handler;
			dev_priv->display.hpd_irq_setup = i915_hpd_irq_setup;
		} else {
			dev->driver->irq_preinstall = i965_irq_preinstall;
			dev->driver->irq_postinstall = i965_irq_postinstall;
			dev->driver->irq_uninstall = i965_irq_uninstall;
			dev->driver->irq_handler = i965_irq_handler;
			dev_priv->display.hpd_irq_setup = i915_hpd_irq_setup;
		}
		dev->driver->enable_vblank = i915_enable_vblank;
		dev->driver->disable_vblank = i915_disable_vblank;
	}
}

void intel_hpd_init(struct drm_device *dev)
{
	struct drm_i915_private *dev_priv = dev->dev_private;
	struct drm_mode_config *mode_config = &dev->mode_config;
	struct drm_connector *connector;
	int i;

	for (i = 1; i < HPD_NUM_PINS; i++) {
		dev_priv->hpd_stats[i].hpd_cnt = 0;
		dev_priv->hpd_stats[i].hpd_mark = HPD_ENABLED;
	}
	list_for_each_entry(connector, &mode_config->connector_list, head) {
		struct intel_connector *intel_connector = to_intel_connector(connector);
		connector->polled = intel_connector->polled;
		if (!connector->polled && I915_HAS_HOTPLUG(dev) && intel_connector->encoder->hpd_pin > HPD_NONE)
			connector->polled = DRM_CONNECTOR_POLL_HPD;
	}
	if (dev_priv->display.hpd_irq_setup)
		dev_priv->display.hpd_irq_setup(dev);
}<|MERGE_RESOLUTION|>--- conflicted
+++ resolved
@@ -840,11 +840,7 @@
 {
 	struct drm_device *dev = (struct drm_device *) arg;
 	drm_i915_private_t *dev_priv = (drm_i915_private_t *) dev->dev_private;
-<<<<<<< HEAD
-	u32 de_iir, gt_iir, de_ier, pm_iir, sde_ier;
-=======
 	u32 de_iir, gt_iir, de_ier, pm_iir, sde_ier = 0;
->>>>>>> e4aa937e
 	irqreturn_t ret = IRQ_NONE;
 	int i;
 
@@ -859,17 +855,11 @@
 	 * able to process them after we restore SDEIER (as soon as we restore
 	 * it, we'll get an interrupt if SDEIIR still has something to process
 	 * due to its back queue). */
-<<<<<<< HEAD
-	sde_ier = I915_READ(SDEIER);
-	I915_WRITE(SDEIER, 0);
-	POSTING_READ(SDEIER);
-=======
 	if (!HAS_PCH_NOP(dev)) {
 		sde_ier = I915_READ(SDEIER);
 		I915_WRITE(SDEIER, 0);
 		POSTING_READ(SDEIER);
 	}
->>>>>>> e4aa937e
 
 	gt_iir = I915_READ(GTIIR);
 	if (gt_iir) {
@@ -919,15 +909,10 @@
 
 	I915_WRITE(DEIER, de_ier);
 	POSTING_READ(DEIER);
-<<<<<<< HEAD
-	I915_WRITE(SDEIER, sde_ier);
-	POSTING_READ(SDEIER);
-=======
 	if (!HAS_PCH_NOP(dev)) {
 		I915_WRITE(SDEIER, sde_ier);
 		POSTING_READ(SDEIER);
 	}
->>>>>>> e4aa937e
 
 	return ret;
 }
