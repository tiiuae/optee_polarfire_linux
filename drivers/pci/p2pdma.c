// SPDX-License-Identifier: GPL-2.0
/*
 * PCI Peer 2 Peer DMA support.
 *
 * Copyright (c) 2016-2018, Logan Gunthorpe
 * Copyright (c) 2016-2017, Microsemi Corporation
 * Copyright (c) 2017, Christoph Hellwig
 * Copyright (c) 2018, Eideticom Inc.
 */

#define pr_fmt(fmt) "pci-p2pdma: " fmt
#include <linux/ctype.h>
#include <linux/pci-p2pdma.h>
#include <linux/module.h>
#include <linux/slab.h>
#include <linux/genalloc.h>
#include <linux/memremap.h>
#include <linux/percpu-refcount.h>
#include <linux/random.h>
#include <linux/seq_buf.h>
#include <linux/iommu.h>

struct pci_p2pdma {
	struct gen_pool *pool;
	bool p2pmem_published;
};

struct p2pdma_pagemap {
	struct dev_pagemap pgmap;
	struct percpu_ref ref;
	struct completion ref_done;
};

static ssize_t size_show(struct device *dev, struct device_attribute *attr,
			 char *buf)
{
	struct pci_dev *pdev = to_pci_dev(dev);
	size_t size = 0;

	if (pdev->p2pdma->pool)
		size = gen_pool_size(pdev->p2pdma->pool);

	return snprintf(buf, PAGE_SIZE, "%zd\n", size);
}
static DEVICE_ATTR_RO(size);

static ssize_t available_show(struct device *dev, struct device_attribute *attr,
			      char *buf)
{
	struct pci_dev *pdev = to_pci_dev(dev);
	size_t avail = 0;

	if (pdev->p2pdma->pool)
		avail = gen_pool_avail(pdev->p2pdma->pool);

	return snprintf(buf, PAGE_SIZE, "%zd\n", avail);
}
static DEVICE_ATTR_RO(available);

static ssize_t published_show(struct device *dev, struct device_attribute *attr,
			      char *buf)
{
	struct pci_dev *pdev = to_pci_dev(dev);

	return snprintf(buf, PAGE_SIZE, "%d\n",
			pdev->p2pdma->p2pmem_published);
}
static DEVICE_ATTR_RO(published);

static struct attribute *p2pmem_attrs[] = {
	&dev_attr_size.attr,
	&dev_attr_available.attr,
	&dev_attr_published.attr,
	NULL,
};

static const struct attribute_group p2pmem_group = {
	.attrs = p2pmem_attrs,
	.name = "p2pmem",
};

static struct p2pdma_pagemap *to_p2p_pgmap(struct percpu_ref *ref)
{
	return container_of(ref, struct p2pdma_pagemap, ref);
}

static void pci_p2pdma_percpu_release(struct percpu_ref *ref)
{
	struct p2pdma_pagemap *p2p_pgmap = to_p2p_pgmap(ref);

	complete(&p2p_pgmap->ref_done);
}

static void pci_p2pdma_percpu_kill(struct percpu_ref *ref)
{
<<<<<<< HEAD
	/*
	 * pci_p2pdma_add_resource() may be called multiple times
	 * by a driver and may register the percpu_kill devm action multiple
	 * times. We only want the first action to actually kill the
	 * percpu_ref.
	 */
	if (percpu_ref_is_dying(ref))
		return;
=======
	percpu_ref_kill(ref);
}

static void pci_p2pdma_percpu_cleanup(struct percpu_ref *ref)
{
	struct p2pdma_pagemap *p2p_pgmap = to_p2p_pgmap(ref);
>>>>>>> 0ecfebd2

	wait_for_completion(&p2p_pgmap->ref_done);
	percpu_ref_exit(&p2p_pgmap->ref);
}

static void pci_p2pdma_release(void *data)
{
	struct pci_dev *pdev = data;
	struct pci_p2pdma *p2pdma = pdev->p2pdma;

	if (!p2pdma)
		return;

	/* Flush and disable pci_alloc_p2p_mem() */
	pdev->p2pdma = NULL;
	synchronize_rcu();

	gen_pool_destroy(p2pdma->pool);
	sysfs_remove_group(&pdev->dev.kobj, &p2pmem_group);
}

static int pci_p2pdma_setup(struct pci_dev *pdev)
{
	int error = -ENOMEM;
	struct pci_p2pdma *p2p;

	p2p = devm_kzalloc(&pdev->dev, sizeof(*p2p), GFP_KERNEL);
	if (!p2p)
		return -ENOMEM;

	p2p->pool = gen_pool_create(PAGE_SHIFT, dev_to_node(&pdev->dev));
	if (!p2p->pool)
		goto out;

	error = devm_add_action_or_reset(&pdev->dev, pci_p2pdma_release, pdev);
	if (error)
		goto out_pool_destroy;

	pdev->p2pdma = p2p;

	error = sysfs_create_group(&pdev->dev.kobj, &p2pmem_group);
	if (error)
		goto out_pool_destroy;

	return 0;

out_pool_destroy:
	pdev->p2pdma = NULL;
	gen_pool_destroy(p2p->pool);
out:
	devm_kfree(&pdev->dev, p2p);
	return error;
}

/**
 * pci_p2pdma_add_resource - add memory for use as p2p memory
 * @pdev: the device to add the memory to
 * @bar: PCI BAR to add
 * @size: size of the memory to add, may be zero to use the whole BAR
 * @offset: offset into the PCI BAR
 *
 * The memory will be given ZONE_DEVICE struct pages so that it may
 * be used with any DMA request.
 */
int pci_p2pdma_add_resource(struct pci_dev *pdev, int bar, size_t size,
			    u64 offset)
{
	struct p2pdma_pagemap *p2p_pgmap;
	struct dev_pagemap *pgmap;
	void *addr;
	int error;

	if (!(pci_resource_flags(pdev, bar) & IORESOURCE_MEM))
		return -EINVAL;

	if (offset >= pci_resource_len(pdev, bar))
		return -EINVAL;

	if (!size)
		size = pci_resource_len(pdev, bar) - offset;

	if (size + offset > pci_resource_len(pdev, bar))
		return -EINVAL;

	if (!pdev->p2pdma) {
		error = pci_p2pdma_setup(pdev);
		if (error)
			return error;
	}

	p2p_pgmap = devm_kzalloc(&pdev->dev, sizeof(*p2p_pgmap), GFP_KERNEL);
	if (!p2p_pgmap)
		return -ENOMEM;

	init_completion(&p2p_pgmap->ref_done);
	error = percpu_ref_init(&p2p_pgmap->ref,
			pci_p2pdma_percpu_release, 0, GFP_KERNEL);
	if (error)
		goto pgmap_free;

	pgmap = &p2p_pgmap->pgmap;

	pgmap->res.start = pci_resource_start(pdev, bar) + offset;
	pgmap->res.end = pgmap->res.start + size - 1;
	pgmap->res.flags = pci_resource_flags(pdev, bar);
	pgmap->ref = &p2p_pgmap->ref;
	pgmap->type = MEMORY_DEVICE_PCI_P2PDMA;
	pgmap->pci_p2pdma_bus_offset = pci_bus_address(pdev, bar) -
		pci_resource_start(pdev, bar);
	pgmap->kill = pci_p2pdma_percpu_kill;
<<<<<<< HEAD
=======
	pgmap->cleanup = pci_p2pdma_percpu_cleanup;
>>>>>>> 0ecfebd2

	addr = devm_memremap_pages(&pdev->dev, pgmap);
	if (IS_ERR(addr)) {
		error = PTR_ERR(addr);
		goto pgmap_free;
	}

	error = gen_pool_add_owner(pdev->p2pdma->pool, (unsigned long)addr,
			pci_bus_address(pdev, bar) + offset,
<<<<<<< HEAD
			resource_size(&pgmap->res), dev_to_node(&pdev->dev));
	if (error)
		goto pgmap_free;
=======
			resource_size(&pgmap->res), dev_to_node(&pdev->dev),
			&p2p_pgmap->ref);
	if (error)
		goto pages_free;
>>>>>>> 0ecfebd2

	pci_info(pdev, "added peer-to-peer DMA memory %pR\n",
		 &pgmap->res);

	return 0;

pages_free:
	devm_memunmap_pages(&pdev->dev, pgmap);
pgmap_free:
	devm_kfree(&pdev->dev, p2p_pgmap);
	return error;
}
EXPORT_SYMBOL_GPL(pci_p2pdma_add_resource);

/*
 * Note this function returns the parent PCI device with a
 * reference taken. It is the caller's responsibily to drop
 * the reference.
 */
static struct pci_dev *find_parent_pci_dev(struct device *dev)
{
	struct device *parent;

	dev = get_device(dev);

	while (dev) {
		if (dev_is_pci(dev))
			return to_pci_dev(dev);

		parent = get_device(dev->parent);
		put_device(dev);
		dev = parent;
	}

	return NULL;
}

/*
 * Check if a PCI bridge has its ACS redirection bits set to redirect P2P
 * TLPs upstream via ACS. Returns 1 if the packets will be redirected
 * upstream, 0 otherwise.
 */
static int pci_bridge_has_acs_redir(struct pci_dev *pdev)
{
	int pos;
	u16 ctrl;

	pos = pci_find_ext_capability(pdev, PCI_EXT_CAP_ID_ACS);
	if (!pos)
		return 0;

	pci_read_config_word(pdev, pos + PCI_ACS_CTRL, &ctrl);

	if (ctrl & (PCI_ACS_RR | PCI_ACS_CR | PCI_ACS_EC))
		return 1;

	return 0;
}

static void seq_buf_print_bus_devfn(struct seq_buf *buf, struct pci_dev *pdev)
{
	if (!buf)
		return;

	seq_buf_printf(buf, "%s;", pci_name(pdev));
}

/*
 * If we can't find a common upstream bridge take a look at the root
 * complex and compare it to a whitelist of known good hardware.
 */
static bool root_complex_whitelist(struct pci_dev *dev)
{
	struct pci_host_bridge *host = pci_find_host_bridge(dev->bus);
	struct pci_dev *root = pci_get_slot(host->bus, PCI_DEVFN(0, 0));
	unsigned short vendor, device;

	if (iommu_present(dev->dev.bus))
		return false;

	if (!root)
		return false;

	vendor = root->vendor;
	device = root->device;
	pci_dev_put(root);

	/* AMD ZEN host bridges can do peer to peer */
	if (vendor == PCI_VENDOR_ID_AMD && device == 0x1450)
		return true;

	return false;
}

/*
 * Find the distance through the nearest common upstream bridge between
 * two PCI devices.
 *
 * If the two devices are the same device then 0 will be returned.
 *
 * If there are two virtual functions of the same device behind the same
 * bridge port then 2 will be returned (one step down to the PCIe switch,
 * then one step back to the same device).
 *
 * In the case where two devices are connected to the same PCIe switch, the
 * value 4 will be returned. This corresponds to the following PCI tree:
 *
 *     -+  Root Port
 *      \+ Switch Upstream Port
 *       +-+ Switch Downstream Port
 *       + \- Device A
 *       \-+ Switch Downstream Port
 *         \- Device B
 *
 * The distance is 4 because we traverse from Device A through the downstream
 * port of the switch, to the common upstream port, back up to the second
 * downstream port and then to Device B.
 *
 * Any two devices that don't have a common upstream bridge will return -1.
 * In this way devices on separate PCIe root ports will be rejected, which
 * is what we want for peer-to-peer seeing each PCIe root port defines a
 * separate hierarchy domain and there's no way to determine whether the root
 * complex supports forwarding between them.
 *
 * In the case where two devices are connected to different PCIe switches,
 * this function will still return a positive distance as long as both
 * switches eventually have a common upstream bridge. Note this covers
 * the case of using multiple PCIe switches to achieve a desired level of
 * fan-out from a root port. The exact distance will be a function of the
 * number of switches between Device A and Device B.
 *
 * If a bridge which has any ACS redirection bits set is in the path
 * then this functions will return -2. This is so we reject any
 * cases where the TLPs are forwarded up into the root complex.
 * In this case, a list of all infringing bridge addresses will be
 * populated in acs_list (assuming it's non-null) for printk purposes.
 */
static int upstream_bridge_distance(struct pci_dev *provider,
				    struct pci_dev *client,
				    struct seq_buf *acs_list)
{
	struct pci_dev *a = provider, *b = client, *bb;
	int dist_a = 0;
	int dist_b = 0;
	int acs_cnt = 0;

	/*
	 * Note, we don't need to take references to devices returned by
	 * pci_upstream_bridge() seeing we hold a reference to a child
	 * device which will already hold a reference to the upstream bridge.
	 */

	while (a) {
		dist_b = 0;

		if (pci_bridge_has_acs_redir(a)) {
			seq_buf_print_bus_devfn(acs_list, a);
			acs_cnt++;
		}

		bb = b;

		while (bb) {
			if (a == bb)
				goto check_b_path_acs;

			bb = pci_upstream_bridge(bb);
			dist_b++;
		}

		a = pci_upstream_bridge(a);
		dist_a++;
	}

	/*
	 * Allow the connection if both devices are on a whitelisted root
	 * complex, but add an arbitary large value to the distance.
	 */
	if (root_complex_whitelist(provider) &&
	    root_complex_whitelist(client))
		return 0x1000 + dist_a + dist_b;

	return -1;

check_b_path_acs:
	bb = b;

	while (bb) {
		if (a == bb)
			break;

		if (pci_bridge_has_acs_redir(bb)) {
			seq_buf_print_bus_devfn(acs_list, bb);
			acs_cnt++;
		}

		bb = pci_upstream_bridge(bb);
	}

	if (acs_cnt)
		return -2;

	return dist_a + dist_b;
}

static int upstream_bridge_distance_warn(struct pci_dev *provider,
					 struct pci_dev *client)
{
	struct seq_buf acs_list;
	int ret;

	seq_buf_init(&acs_list, kmalloc(PAGE_SIZE, GFP_KERNEL), PAGE_SIZE);
	if (!acs_list.buffer)
		return -ENOMEM;

	ret = upstream_bridge_distance(provider, client, &acs_list);
	if (ret == -2) {
		pci_warn(client, "cannot be used for peer-to-peer DMA as ACS redirect is set between the client and provider (%s)\n",
			 pci_name(provider));
		/* Drop final semicolon */
		acs_list.buffer[acs_list.len-1] = 0;
		pci_warn(client, "to disable ACS redirect for this path, add the kernel parameter: pci=disable_acs_redir=%s\n",
			 acs_list.buffer);

	} else if (ret < 0) {
		pci_warn(client, "cannot be used for peer-to-peer DMA as the client and provider (%s) do not share an upstream bridge\n",
			 pci_name(provider));
	}

	kfree(acs_list.buffer);

	return ret;
}

/**
 * pci_p2pdma_distance_many - Determive the cumulative distance between
 *	a p2pdma provider and the clients in use.
 * @provider: p2pdma provider to check against the client list
 * @clients: array of devices to check (NULL-terminated)
 * @num_clients: number of clients in the array
 * @verbose: if true, print warnings for devices when we return -1
 *
 * Returns -1 if any of the clients are not compatible (behind the same
 * root port as the provider), otherwise returns a positive number where
 * a lower number is the preferable choice. (If there's one client
 * that's the same as the provider it will return 0, which is best choice).
 *
 * For now, "compatible" means the provider and the clients are all behind
 * the same PCI root port. This cuts out cases that may work but is safest
 * for the user. Future work can expand this to white-list root complexes that
 * can safely forward between each ports.
 */
int pci_p2pdma_distance_many(struct pci_dev *provider, struct device **clients,
			     int num_clients, bool verbose)
{
	bool not_supported = false;
	struct pci_dev *pci_client;
	int distance = 0;
	int i, ret;

	if (num_clients == 0)
		return -1;

	for (i = 0; i < num_clients; i++) {
		pci_client = find_parent_pci_dev(clients[i]);
		if (!pci_client) {
			if (verbose)
				dev_warn(clients[i],
					 "cannot be used for peer-to-peer DMA as it is not a PCI device\n");
			return -1;
		}

		if (verbose)
			ret = upstream_bridge_distance_warn(provider,
							    pci_client);
		else
			ret = upstream_bridge_distance(provider, pci_client,
						       NULL);

		pci_dev_put(pci_client);

		if (ret < 0)
			not_supported = true;

		if (not_supported && !verbose)
			break;

		distance += ret;
	}

	if (not_supported)
		return -1;

	return distance;
}
EXPORT_SYMBOL_GPL(pci_p2pdma_distance_many);

/**
 * pci_has_p2pmem - check if a given PCI device has published any p2pmem
 * @pdev: PCI device to check
 */
bool pci_has_p2pmem(struct pci_dev *pdev)
{
	return pdev->p2pdma && pdev->p2pdma->p2pmem_published;
}
EXPORT_SYMBOL_GPL(pci_has_p2pmem);

/**
 * pci_p2pmem_find - find a peer-to-peer DMA memory device compatible with
 *	the specified list of clients and shortest distance (as determined
 *	by pci_p2pmem_dma())
 * @clients: array of devices to check (NULL-terminated)
 * @num_clients: number of client devices in the list
 *
 * If multiple devices are behind the same switch, the one "closest" to the
 * client devices in use will be chosen first. (So if one of the providers is
 * the same as one of the clients, that provider will be used ahead of any
 * other providers that are unrelated). If multiple providers are an equal
 * distance away, one will be chosen at random.
 *
 * Returns a pointer to the PCI device with a reference taken (use pci_dev_put
 * to return the reference) or NULL if no compatible device is found. The
 * found provider will also be assigned to the client list.
 */
struct pci_dev *pci_p2pmem_find_many(struct device **clients, int num_clients)
{
	struct pci_dev *pdev = NULL;
	int distance;
	int closest_distance = INT_MAX;
	struct pci_dev **closest_pdevs;
	int dev_cnt = 0;
	const int max_devs = PAGE_SIZE / sizeof(*closest_pdevs);
	int i;

	closest_pdevs = kmalloc(PAGE_SIZE, GFP_KERNEL);
	if (!closest_pdevs)
		return NULL;

	while ((pdev = pci_get_device(PCI_ANY_ID, PCI_ANY_ID, pdev))) {
		if (!pci_has_p2pmem(pdev))
			continue;

		distance = pci_p2pdma_distance_many(pdev, clients,
						    num_clients, false);
		if (distance < 0 || distance > closest_distance)
			continue;

		if (distance == closest_distance && dev_cnt >= max_devs)
			continue;

		if (distance < closest_distance) {
			for (i = 0; i < dev_cnt; i++)
				pci_dev_put(closest_pdevs[i]);

			dev_cnt = 0;
			closest_distance = distance;
		}

		closest_pdevs[dev_cnt++] = pci_dev_get(pdev);
	}

	if (dev_cnt)
		pdev = pci_dev_get(closest_pdevs[prandom_u32_max(dev_cnt)]);

	for (i = 0; i < dev_cnt; i++)
		pci_dev_put(closest_pdevs[i]);

	kfree(closest_pdevs);
	return pdev;
}
EXPORT_SYMBOL_GPL(pci_p2pmem_find_many);

/**
 * pci_alloc_p2p_mem - allocate peer-to-peer DMA memory
 * @pdev: the device to allocate memory from
 * @size: number of bytes to allocate
 *
 * Returns the allocated memory or NULL on error.
 */
void *pci_alloc_p2pmem(struct pci_dev *pdev, size_t size)
{
	void *ret = NULL;
	struct percpu_ref *ref;

	/*
	 * Pairs with synchronize_rcu() in pci_p2pdma_release() to
	 * ensure pdev->p2pdma is non-NULL for the duration of the
	 * read-lock.
	 */
	rcu_read_lock();
	if (unlikely(!pdev->p2pdma))
		goto out;

	ret = (void *)gen_pool_alloc_owner(pdev->p2pdma->pool, size,
			(void **) &ref);
	if (!ret)
		goto out;

	if (unlikely(!percpu_ref_tryget_live(ref))) {
		gen_pool_free(pdev->p2pdma->pool, (unsigned long) ret, size);
		ret = NULL;
		goto out;
	}
out:
	rcu_read_unlock();
	return ret;
}
EXPORT_SYMBOL_GPL(pci_alloc_p2pmem);

/**
 * pci_free_p2pmem - free peer-to-peer DMA memory
 * @pdev: the device the memory was allocated from
 * @addr: address of the memory that was allocated
 * @size: number of bytes that were allocated
 */
void pci_free_p2pmem(struct pci_dev *pdev, void *addr, size_t size)
{
	struct percpu_ref *ref;

	gen_pool_free_owner(pdev->p2pdma->pool, (uintptr_t)addr, size,
			(void **) &ref);
	percpu_ref_put(ref);
}
EXPORT_SYMBOL_GPL(pci_free_p2pmem);

/**
 * pci_virt_to_bus - return the PCI bus address for a given virtual
 *	address obtained with pci_alloc_p2pmem()
 * @pdev: the device the memory was allocated from
 * @addr: address of the memory that was allocated
 */
pci_bus_addr_t pci_p2pmem_virt_to_bus(struct pci_dev *pdev, void *addr)
{
	if (!addr)
		return 0;
	if (!pdev->p2pdma)
		return 0;

	/*
	 * Note: when we added the memory to the pool we used the PCI
	 * bus address as the physical address. So gen_pool_virt_to_phys()
	 * actually returns the bus address despite the misleading name.
	 */
	return gen_pool_virt_to_phys(pdev->p2pdma->pool, (unsigned long)addr);
}
EXPORT_SYMBOL_GPL(pci_p2pmem_virt_to_bus);

/**
 * pci_p2pmem_alloc_sgl - allocate peer-to-peer DMA memory in a scatterlist
 * @pdev: the device to allocate memory from
 * @nents: the number of SG entries in the list
 * @length: number of bytes to allocate
 *
 * Return: %NULL on error or &struct scatterlist pointer and @nents on success
 */
struct scatterlist *pci_p2pmem_alloc_sgl(struct pci_dev *pdev,
					 unsigned int *nents, u32 length)
{
	struct scatterlist *sg;
	void *addr;

	sg = kzalloc(sizeof(*sg), GFP_KERNEL);
	if (!sg)
		return NULL;

	sg_init_table(sg, 1);

	addr = pci_alloc_p2pmem(pdev, length);
	if (!addr)
		goto out_free_sg;

	sg_set_buf(sg, addr, length);
	*nents = 1;
	return sg;

out_free_sg:
	kfree(sg);
	return NULL;
}
EXPORT_SYMBOL_GPL(pci_p2pmem_alloc_sgl);

/**
 * pci_p2pmem_free_sgl - free a scatterlist allocated by pci_p2pmem_alloc_sgl()
 * @pdev: the device to allocate memory from
 * @sgl: the allocated scatterlist
 */
void pci_p2pmem_free_sgl(struct pci_dev *pdev, struct scatterlist *sgl)
{
	struct scatterlist *sg;
	int count;

	for_each_sg(sgl, sg, INT_MAX, count) {
		if (!sg)
			break;

		pci_free_p2pmem(pdev, sg_virt(sg), sg->length);
	}
	kfree(sgl);
}
EXPORT_SYMBOL_GPL(pci_p2pmem_free_sgl);

/**
 * pci_p2pmem_publish - publish the peer-to-peer DMA memory for use by
 *	other devices with pci_p2pmem_find()
 * @pdev: the device with peer-to-peer DMA memory to publish
 * @publish: set to true to publish the memory, false to unpublish it
 *
 * Published memory can be used by other PCI device drivers for
 * peer-2-peer DMA operations. Non-published memory is reserved for
 * exclusive use of the device driver that registers the peer-to-peer
 * memory.
 */
void pci_p2pmem_publish(struct pci_dev *pdev, bool publish)
{
	if (pdev->p2pdma)
		pdev->p2pdma->p2pmem_published = publish;
}
EXPORT_SYMBOL_GPL(pci_p2pmem_publish);

/**
 * pci_p2pdma_map_sg - map a PCI peer-to-peer scatterlist for DMA
 * @dev: device doing the DMA request
 * @sg: scatter list to map
 * @nents: elements in the scatterlist
 * @dir: DMA direction
 *
 * Scatterlists mapped with this function should not be unmapped in any way.
 *
 * Returns the number of SG entries mapped or 0 on error.
 */
int pci_p2pdma_map_sg(struct device *dev, struct scatterlist *sg, int nents,
		      enum dma_data_direction dir)
{
	struct dev_pagemap *pgmap;
	struct scatterlist *s;
	phys_addr_t paddr;
	int i;

	/*
	 * p2pdma mappings are not compatible with devices that use
	 * dma_virt_ops. If the upper layers do the right thing
	 * this should never happen because it will be prevented
	 * by the check in pci_p2pdma_add_client()
	 */
	if (WARN_ON_ONCE(IS_ENABLED(CONFIG_DMA_VIRT_OPS) &&
			 dev->dma_ops == &dma_virt_ops))
		return 0;

	for_each_sg(sg, s, nents, i) {
		pgmap = sg_page(s)->pgmap;
		paddr = sg_phys(s);

		s->dma_address = paddr - pgmap->pci_p2pdma_bus_offset;
		sg_dma_len(s) = s->length;
	}

	return nents;
}
EXPORT_SYMBOL_GPL(pci_p2pdma_map_sg);

/**
 * pci_p2pdma_enable_store - parse a configfs/sysfs attribute store
 *		to enable p2pdma
 * @page: contents of the value to be stored
 * @p2p_dev: returns the PCI device that was selected to be used
 *		(if one was specified in the stored value)
 * @use_p2pdma: returns whether to enable p2pdma or not
 *
 * Parses an attribute value to decide whether to enable p2pdma.
 * The value can select a PCI device (using its full BDF device
 * name) or a boolean (in any format strtobool() accepts). A false
 * value disables p2pdma, a true value expects the caller
 * to automatically find a compatible device and specifying a PCI device
 * expects the caller to use the specific provider.
 *
 * pci_p2pdma_enable_show() should be used as the show operation for
 * the attribute.
 *
 * Returns 0 on success
 */
int pci_p2pdma_enable_store(const char *page, struct pci_dev **p2p_dev,
			    bool *use_p2pdma)
{
	struct device *dev;

	dev = bus_find_device_by_name(&pci_bus_type, NULL, page);
	if (dev) {
		*use_p2pdma = true;
		*p2p_dev = to_pci_dev(dev);

		if (!pci_has_p2pmem(*p2p_dev)) {
			pci_err(*p2p_dev,
				"PCI device has no peer-to-peer memory: %s\n",
				page);
			pci_dev_put(*p2p_dev);
			return -ENODEV;
		}

		return 0;
	} else if ((page[0] == '0' || page[0] == '1') && !iscntrl(page[1])) {
		/*
		 * If the user enters a PCI device that  doesn't exist
		 * like "0000:01:00.1", we don't want strtobool to think
		 * it's a '0' when it's clearly not what the user wanted.
		 * So we require 0's and 1's to be exactly one character.
		 */
	} else if (!strtobool(page, use_p2pdma)) {
		return 0;
	}

	pr_err("No such PCI device: %.*s\n", (int)strcspn(page, "\n"), page);
	return -ENODEV;
}
EXPORT_SYMBOL_GPL(pci_p2pdma_enable_store);

/**
 * pci_p2pdma_enable_show - show a configfs/sysfs attribute indicating
 *		whether p2pdma is enabled
 * @page: contents of the stored value
 * @p2p_dev: the selected p2p device (NULL if no device is selected)
 * @use_p2pdma: whether p2pdma has been enabled
 *
 * Attributes that use pci_p2pdma_enable_store() should use this function
 * to show the value of the attribute.
 *
 * Returns 0 on success
 */
ssize_t pci_p2pdma_enable_show(char *page, struct pci_dev *p2p_dev,
			       bool use_p2pdma)
{
	if (!use_p2pdma)
		return sprintf(page, "0\n");

	if (!p2p_dev)
		return sprintf(page, "1\n");

	return sprintf(page, "%s\n", pci_name(p2p_dev));
}
EXPORT_SYMBOL_GPL(pci_p2pdma_enable_show);<|MERGE_RESOLUTION|>--- conflicted
+++ resolved
@@ -93,23 +93,12 @@
 
 static void pci_p2pdma_percpu_kill(struct percpu_ref *ref)
 {
-<<<<<<< HEAD
-	/*
-	 * pci_p2pdma_add_resource() may be called multiple times
-	 * by a driver and may register the percpu_kill devm action multiple
-	 * times. We only want the first action to actually kill the
-	 * percpu_ref.
-	 */
-	if (percpu_ref_is_dying(ref))
-		return;
-=======
 	percpu_ref_kill(ref);
 }
 
 static void pci_p2pdma_percpu_cleanup(struct percpu_ref *ref)
 {
 	struct p2pdma_pagemap *p2p_pgmap = to_p2p_pgmap(ref);
->>>>>>> 0ecfebd2
 
 	wait_for_completion(&p2p_pgmap->ref_done);
 	percpu_ref_exit(&p2p_pgmap->ref);
@@ -220,10 +209,7 @@
 	pgmap->pci_p2pdma_bus_offset = pci_bus_address(pdev, bar) -
 		pci_resource_start(pdev, bar);
 	pgmap->kill = pci_p2pdma_percpu_kill;
-<<<<<<< HEAD
-=======
 	pgmap->cleanup = pci_p2pdma_percpu_cleanup;
->>>>>>> 0ecfebd2
 
 	addr = devm_memremap_pages(&pdev->dev, pgmap);
 	if (IS_ERR(addr)) {
@@ -233,16 +219,10 @@
 
 	error = gen_pool_add_owner(pdev->p2pdma->pool, (unsigned long)addr,
 			pci_bus_address(pdev, bar) + offset,
-<<<<<<< HEAD
-			resource_size(&pgmap->res), dev_to_node(&pdev->dev));
-	if (error)
-		goto pgmap_free;
-=======
 			resource_size(&pgmap->res), dev_to_node(&pdev->dev),
 			&p2p_pgmap->ref);
 	if (error)
 		goto pages_free;
->>>>>>> 0ecfebd2
 
 	pci_info(pdev, "added peer-to-peer DMA memory %pR\n",
 		 &pgmap->res);
